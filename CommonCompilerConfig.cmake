--- conflicted
+++ resolved
@@ -277,13 +277,7 @@
 
 	# Hide all symbols in DLLs except the ones with explicit visibility;
         # see https://gcc.gnu.org/wiki/Visibility
-<<<<<<< HEAD
-        set(cxx_flags_unoptimized ${cxx_flags_unoptimized} -fvisibility-inlines-hidden -fvisibility=hidden)
-=======
         set(cxx_flags_unoptimized ${cxx_flags_unoptimized} -fvisibility-inlines-hidden )
-        set(cxx_flags_unoptimized ${cxx_flags_unoptimized}  -std=c++${std_ver})
-	
->>>>>>> 686e801d
 
 
 	# LLVM Clang / Gnu GCC
