/* ---------------------------------------------------------------------
 * HTM Community Edition of NuPIC
 * Copyright (C) 2014-2016, Numenta, Inc.
 *
 * This program is free software: you can redistribute it and/or modify
 * it under the terms of the GNU Affero Public License version 3 as
 * published by the Free Software Foundation.
 *
 * This program is distributed in the hope that it will be useful,
 * but WITHOUT ANY WARRANTY; without even the implied warranty of
 * MERCHANTABILITY or FITNESS FOR A PARTICULAR PURPOSE.
 * See the GNU Affero Public License for more details.
 *
 * You should have received a copy of the GNU Affero Public License
 * along with this program.  If not, see http://www.gnu.org/licenses.
 * ---------------------------------------------------------------------- */

/** @file
 * Definitions for the Connections class in C++
 */

#ifndef NTA_CONNECTIONS_HPP
#define NTA_CONNECTIONS_HPP

#include <limits>
#include <map>
#include <unordered_map>
#include <set>
#include <utility>
#include <vector>
#include <deque>

#include <htm/types/Types.hpp>
#include <htm/types/Serializable.hpp>
#include <htm/types/Sdr.hpp>

namespace htm {

//TODO instead of typedefs, use templates for proper type-checking?
using CellIdx   = htm::ElemSparse; // CellIdx must match with ElemSparse, defined in Sdr.hpp
using SegmentIdx= UInt16; /** Index of segment in cell. */
using SynapseIdx= UInt16; /** Index of synapse in segment. */
using Segment   = UInt32;    /** Index of segment's data. */
using Synapse   = UInt32;    /** Index of synapse's data. */
using Permanence= Real32; //TODO experiment with half aka float16
constexpr const Permanence minPermanence = 0.0f;
constexpr const Permanence maxPermanence = 1.0f;



/**
 * SynapseData class used in Connections.
 *
 * @b Description
 * The SynapseData contains the underlying data for a synapse.
 *
 * @param presynapticCellIdx
 * Cell that this synapse gets input from.
 *
 * @param permanence
 * Permanence of synapse.
 */
struct SynapseData: public Serializable {
  CellIdx presynapticCell;
  Permanence permanence;
  Segment segment;
  Synapse presynapticMapIndex_;
  Synapse id;

  SynapseData() {}

  CerealAdapter;
  template<class Archive>
  void save_ar(Archive & ar) const {
    ar(cereal::make_nvp("perm", permanence),
      cereal::make_nvp("presyn", presynapticCell));
  }
  template<class Archive>
  void load_ar(Archive & ar) {
    ar( permanence, presynapticCell);
  }

};

/**
 * SegmentData class used in Connections.
 *
 * @b Description
 * The SegmentData contains the underlying data for a Segment.
 *
 * @param synapses
 * Synapses on this segment.
 *
 * @param cell
 * The cell that this segment is on.
 */
struct SegmentData {
  SegmentData(const CellIdx cell, Segment id, UInt32 lastUsed = 0) : cell(cell), numConnected(0), lastUsed(lastUsed), id(id) {} //default constructor

  std::vector<Synapse> synapses;
  CellIdx cell; //mother cell that this segment originates from
  SynapseIdx numConnected; //number of permanences from `synapses` that are >= synPermConnected, ie connected synapses
  UInt32 lastUsed = 0; //last used time (iteration). Used for segment pruning by "least recently used" (LRU) in `createSegment`
  Segment id; 
};

/**
 * CellData class used in Connections.
 * A cell consists of segments and in Connections is indexed by CellIdx.
 *
 * @b Description
 * The CellData contains the underlying data for a Cell.
 *
 * @param segments
 * Segments on this cell.
 *
 */
struct CellData {
  std::vector<Segment> segments;
};

/**
 * A base class for Connections event handlers.
 *
 * @b Description
 * This acts as a plug-in point for logging / visualizations.
 */
class ConnectionsEventHandler {
public:
  virtual ~ConnectionsEventHandler() {}

  /**
   * Called after a segment is created.
   */
  virtual void onCreateSegment(Segment segment) {}

  /**
   * Called before a segment is destroyed.
   */
  virtual void onDestroySegment(Segment segment) {}

  /**
   * Called after a synapse is created.
   */
  virtual void onCreateSynapse(Synapse synapse) {}

  /**
   * Called before a synapse is destroyed.
   */
  virtual void onDestroySynapse(Synapse synapse) {}

  /**
   * Called after a synapse's permanence crosses the connected threshold.
   */
  virtual void onUpdateSynapsePermanence(Synapse synapse,
                                         Permanence permanence) {}
};

/**
 * Connections implementation in C++.
 *
 * @b Description
 * The Connections class is a data structure that represents the
 * connections of a collection of cells. It is used in the HTM
 * learning algorithms to store and access data related to the
 * connectivity of cells.
 *
 * Its main utility is to provide a common, optimized data structure
 * that all HTM learning algorithms can use. It is flexible enough to
 * support any learning algorithm that operates on a collection of cells.
 *
 * Each type of connection (proximal, distal basal, apical) should be
 * represented by a different instantiation of this class. This class
 * will help compute the activity along those connections due to active
 * input cells. The responsibility for what effect that activity has on
 * the cells and connections lies in the user of this class.
 *
 * This class is optimized to store connections between cells, and
 * compute the activity of cells due to input over the connections.
 *
 * This class assigns each segment a unique "flatIdx" so that it's
 * possible to use a simple vector to associate segments with values.
 * Create a vector of length `connections.segmentFlatListLength()`,
 * iterate over segments and update the vector at index `segment`.
 *
 */
class Connections : public Serializable
 {
public:
  static const UInt16 VERSION = 2;

  /**
   * Connections empty constructor.
   * (Does not call `initialize`.)
   */
  Connections(){};

  /**
   * Connections constructor.
   *
   * @param numCells           Number of cells.
   * @param connectedThreshold Permanence threshold for synapses connecting or
   *                           disconnecting.
   *
   * @params timeseries - Optional, default false.  If true AdaptSegment will not
   * apply the same learning update to a synapse on consequetive cycles, because
   * then staring at the same object for too long will mess up the synapses.
   * IE Highly correlated inputs will cause the synapse permanences to saturate.
   * This change allows it to work with timeseries data which moves very slowly,
   * instead of the usual HTM inputs which reliably change every cycle.  See
   * also (Kropff & Treves, 2007. http://dx.doi.org/10.2976/1.2793335).
   */
  Connections(const CellIdx numCells, 
	      const Permanence connectedThreshold = 0.5f,
              const bool timeseries = false);

  virtual ~Connections() {} 

  /**
   * Initialize connections.
   *
   * @param numCells           Number of cells.
   * @param connectedThreshold Permanence threshold for synapses connecting or
   *                           disconnecting.
   * @param timeseries         See constructor.
   */
  void initialize(const CellIdx numCells, 
		  const Permanence connectedThreshold = 0.5f,
                  const bool timeseries = false);

  /**
   * Creates a segment on the specified cell.
   *
   * @param cell Cell to create segment on.
   *
   * @param maxSegmetsPerCell Optional. Enforce limit on maximum number of segments that can be
   * created on a Cell. If the limit is exceeded, call `destroySegment` to remove least used segments 
   * (ordered by LRU `SegmentData.lastUsed`). Default value is numeric_limits::max() of the data-type, 
   * so effectively disabled. 
   *
   * @retval Unique ID of the created segment `seg`. Use `dataForSegment(seg)` to obtain the segment's data. 
   * Use  `idxOfSegmentOnCell()` to get SegmentIdx of `seg` on this `cell`. 
   *
   */
  Segment createSegment(const CellIdx cell, 
		        const SegmentIdx maxSegmentsPerCell = std::numeric_limits<SegmentIdx>::max());

  /**
   * Creates a synapse on the specified segment that connects to the presynaptic cell.
   *
   * Note 1: If attemping to connect to an already synapsed presynaptic cell, we don't create
   *   a duplicit synapse, and just return early with the existing synapse. 
   *   This has an effect that `connections.synapsesForSegment()` is not ensured to grow (by +1)
   *   after calling `createSynapse()` is the method conditionally skips. Users can query this by
   *   `connections.numSynapses(segment)`.
   *
   *   Explanation:
   *     Biological motivation (?):
   *     There are structural constraints on the shapes of axons & synapses
   *     which prevent a large number duplicate of connections.
   *
   *     It's important to prevent cells from growing duplicate synapses onto a segment,
   *     because otherwise a strong input would be sampled many times and grow many synapses.
   *     That would give such input a stronger connection.
   *     Synapses are supposed to have binary effects (0 or 1) but duplicate synapses give
   *     them (synapses 0/1) varying levels of strength.
   *
   * @param segment         Segment to create synapse on.
   * @param presynapticCell Cell to synapse on.
   * @param permanence      Initial permanence of new synapse. If calling "create" on an existing synapse (same segment, presynapticCell),
   *   then we either keep the old one, or update the old one to have higher permanence (from the new call).
   *
   * @return Created synapse - index to the newly created synapse. Use `dataForSynapse(returnedValue)` to work with it.
   */
  Synapse createSynapse(const Segment segment,
                        const CellIdx presynapticCell,
                        Permanence permanence);

  /**
   * Destroys segment.
   *
   * @param segment Segment to destroy.
   */
  void destroySegment(const Segment segment);

  /**
   * Destroys synapse.
   *
   * @param synapse Synapse to destroy.
   * @throws if synapse does not exist (ie already removed)
   */
  void destroySynapse(const Synapse synapse);

  /**
   * Updates a synapse's permanence.
   *
   * @param synapse    Synapse to update.
   * @param permanence New permanence.
   */
  void updateSynapsePermanence(const Synapse synapse, 
		               Permanence permanence);

  /**
   * Gets the segments for a cell.
   *
   * @param cell Cell to get segments for.
   *
   * @retval Segments on cell.
   */
  const std::vector<Segment> &segmentsForCell(const CellIdx cell) const {
    return cells_[cell].segments;
  }

  /**
   * Gets the synapses for a segment.
   *
   * @param segment Segment to get synapses for.
   *
   * @retval Synapses on segment.
   */
  const std::vector<Synapse> &synapsesForSegment(const Segment segment) const {
    NTA_ASSERT(segment < segments_.size()) << "Segment out of bounds! " << segment;
    return segments_[segment].synapses;
  }

  /**
   * Gets the cell that this segment is on.
   *
   * @param segment Segment to get the cell for.
   *
   * @retval Cell that this segment is on.
   */
  CellIdx cellForSegment(const Segment segment) const {
    NTA_ASSERT(segmentExists_(segment));
    return segments_[segment].cell;
  }

  /**
   * Gets the index of this segment on its respective cell.
   *
   * @param segment Segment to get the idx for.
   *
   * @retval Index of the segment.
   */
  SegmentIdx idxOnCellForSegment(const Segment segment) const;

  /**
   * Gets the segment that this synapse is on.
   *
   * @param synapse Synapse to get Segment for.
   *
   * @retval Segment that this synapse is on.
   */
  Segment segmentForSynapse(const Synapse synapse) const {
    return synapses_[synapse].segment;
  }

  /**
   * Gets the data for a segment.
   *
   * @param segment Segment to get data for.
   *
   * @retval Segment data.
   */
  const SegmentData &dataForSegment(const Segment segment) const {
    NTA_CHECK(segmentExists_(segment));
    return segments_[segment];
  }
  SegmentData& dataForSegment(const Segment segment) { //editable access, needed by SP
    NTA_CHECK(segmentExists_(segment));
    return segments_[segment];
  }

  /**
   * Gets the data for a synapse.
   *
   * @param synapse Synapse to get data for.
   *
   * @retval Synapse data.
   */
  inline const SynapseData& dataForSynapse(const Synapse synapse) const {
    NTA_CHECK(synapseExists_(synapse, true));
    return synapses_[synapse];
  }

  /**
   * Get the segment at the specified cell and offset.
   *
   * @param cell The cell that the segment is on.
   * @param idx The index of the segment on the cell.
   *
   * @retval Segment
   */
  inline Segment getSegment(const CellIdx cell, const SegmentIdx idx) const {
    return cells_[cell].segments[idx];
  }

  /**
   * Get the vector length needed to use segments as indices.
   *
   * @retval A vector length
   */
  inline size_t segmentFlatListLength() const noexcept { return segments_.size(); };

  /**
   * Compare two segments. Returns true if a < b.
   *
   * Segments are ordered first by cell, then by their order on the cell.
   *
   * @param a Left segment to compare
   * @param b Right segment to compare
   *
   * @retval true if a < b, false otherwise.
   */
  bool compareSegments(const Segment a, const Segment b) const;

  /**
   * Returns the synapses for the source cell that they synapse on.
   *
   * @param presynapticCell(int) Source cell index
   *
   * @return Synapse indices
   */
  std::vector<Synapse> synapsesForPresynapticCell(const CellIdx presynapticCell) const;

  /**
   * For use with time-series datasets.
   */
  void reset() noexcept;

  /**
   * Compute the segment excitations for a vector of active presynaptic
   * cells.
   *
   * The output vectors aren't grown or cleared. They must be
   * preinitialized with the length returned by
   * getSegmentFlatVectorLength().
   *
   * @param (optional) numActivePotentialSynapsesForSegment
   * An output vector for active potential synapse counts per segment.
   *
   * @param activePresynapticCells
   * Active cells in the input.
   *
   * @param bool learn : enable learning updates (default true)
   *
   * @return numActiveConnectedSynapsesForSegment
   * An output vector for active connected synapse counts per segment.
   *
   */
  std::vector<SynapseIdx> computeActivity(
                       std::vector<SynapseIdx> &numActivePotentialSynapsesForSegment,
                       const std::vector<CellIdx> &activePresynapticCells,
		       const bool learn = true);

  std::vector<SynapseIdx> computeActivity(const std::vector<CellIdx> &activePresynapticCells, 
		                          const bool learn = true);

  /**
   * The primary method in charge of learning.   Adapts the permanence values of
   * the synapses based on the input SDR.  Learning is applied to a single
   * segment.  Permanence values are increased for synapses connected to input
   * bits that are turned on, and decreased for synapses connected to inputs
   * bits that are turned off.
   *
   * @param segment  Index of segment to apply learning to.  Is returned by 
   *        method getSegment.
   * @param inputVector  An SDR
   * @param increment  Change in permanence for synapses with active presynapses.
   * @param decrement  Change in permanence for synapses with inactive presynapses.
   * @param pruneZeroSynapses (default false) If set, synapses that reach minPermanence(aka. "zero")
<<<<<<< HEAD
   *        are removed. This is used in TemporalMemory and SpatialPooler.  
   *        If the segment becomes empty due to these removed synapses, we remove the segment 
   *        (see @ref `destroySegment`).
=======
   *        are removed. This is used in TemporalMemory.
   * @param segmentThreshold (optional) (default 0) Minimum number of connected synapses for a segment
   *        to be considered active. @see raisePermenencesToThreshold(). Equivalent to `SP.stimulusThreshold`.
   *        If `pruneZeroSynapses` is used and synapses are removed, if the amount of synapses drops below 
   *        `segmentThreshold`, we'll remove the segment as it can never become active again. See `destroySegment`.
>>>>>>> c50a6693
   */
  void adaptSegment(const Segment segment,
                    const SDR &inputs,
                    const Permanence increment,
                    const Permanence decrement,
		    const bool pruneZeroSynapses = false,
		    const UInt segmentThreshold = 0);

  /**
   * Ensures a minimum number of connected synapses.  This raises permance
   * values until the desired number of synapses have permanences above the
   * connectedThreshold.  This is applied to a single segment.
   *
   * @param segment  Index of segment in connections. Is returned by method getSegment.
   * @param segmentThreshold  Desired number of connected synapses.
   */
  void raisePermanencesToThreshold(const Segment    segment,
                                   const UInt       segmentThreshold);


  /**
   *  iteration: ever increasing step count. 
   *  Increases each main call to "compute". Since connections has more
   *  methods that are called instead of compute (adaptSegment, computeActivity,..)
   *  this counter is increased in @ref `computeActivity` as it is called by both
   *  SP & TM. 
   */
//!  const UInt32& iteration = iteration_; //FIXME cannot construct iteration like this?
  UInt32 iteration() const noexcept { return iteration_; }


  /**
   * Ensures that the number of connected synapses is sane.  This method
   * controls the sparsity of the synaptic connections, which is important for
   * the segment to detect things.  If there are too few connections then the
   * segment will not detect anything, and if there are too many connections
   * then the segment will detect everything.
   *
   * See file: docs/synapse_competition.docx
   *
   * This method connects and disconnects synapses by uniformly changing the
   * permanences of all synapses on the segment.
   *
   * @param segment  Index of segment in connections. Is returned by method getSegment.
   * @param minimumSynapses Minimum number of connected synapses allowed on this segment (inclusive).
   * @param maximumSynapses Maximum number of connected synapses allowed on this segment (inclusive).
   */
  void synapseCompetition(  const Segment    segment,
                            const SynapseIdx minimumSynapses,
                            const SynapseIdx maximumSynapses); 


  /**
   * Modify all permanence on the given segment, uniformly.
   *
   * @param segment  Index of segment on cell. Is returned by method getSegment.
   * @param delta  Change in permanence value
   */
  void bumpSegment(const Segment segment, const Permanence delta);

  /**
   * Destroy the synapses with the lowest permanence values.  This method is
   * useful for making room for more synapses on a segment which is already
   * full.
   *
   * @param segment - Index of segment in Connections, to be modified.
   * @param nDestroy - Must be greater than or equal to zero!
   * @param excludeCells - Presynaptic cells which will NOT have any synapses destroyed.
   */
  void destroyMinPermanenceSynapses(const Segment segment, 
		                    const size_t nDestroy,
                                    const SDR_sparse_t &excludeCells = {});

  /**
   * Print diagnostic info
   */
  friend std::ostream& operator<< (std::ostream& stream, const Connections& self);


  // Serialization
  CerealAdapter;
  template<class Archive>
  void save_ar(Archive & ar) const {
    // make this look like a queue of items to be sent. 
    // and a queue of sizes so we can distribute the 
		// correct number for each level when deserializing.
    std::deque<SynapseData> syndata;
    std::deque<size_t> sizes;
    sizes.push_back(cells_.size());
    for (CellData cellData : cells_) {
      const std::vector<Segment> &segments = cellData.segments;
      sizes.push_back(segments.size());
      for (Segment segment : segments) {
        const SegmentData &segmentData = segments_[segment];
        const std::vector<Synapse> &synapses = segmentData.synapses;
        sizes.push_back(synapses.size());
        for (Synapse synapse : synapses) {
          const SynapseData &synapseData = synapses_[synapse];
          syndata.push_back(synapseData);
        }
      }
    }
    ar(CEREAL_NVP(connectedThreshold_));
    //the following member must not be serialized (so is set to =0).
    //That is because of we serialize only active segments & synapses,
    //excluding the "destroyed", so those fields start empty.
//!    ar(CEREAL_NVP(destroyedSegments_));
    ar(CEREAL_NVP(sizes));
    ar(CEREAL_NVP(syndata));
    ar(CEREAL_NVP(iteration_));
  }

  template<class Archive>
  void load_ar(Archive & ar) {
    std::deque<size_t> sizes;
    std::deque<SynapseData> syndata;
    ar(CEREAL_NVP(connectedThreshold_));
    ar(CEREAL_NVP(sizes));
    ar(CEREAL_NVP(syndata));

    CellIdx numCells = static_cast<CellIdx>(sizes.front()); sizes.pop_front();
    initialize(numCells, connectedThreshold_);
    for (UInt cell = 0; cell < numCells; cell++) {
      size_t numSegments = sizes.front(); sizes.pop_front();
      for (SegmentIdx j = 0; j < static_cast<SegmentIdx>(numSegments); j++) {
        Segment segment = createSegment( cell );

        size_t numSynapses = sizes.front(); sizes.pop_front();
        for (SynapseIdx k = 0; k < static_cast<SynapseIdx>(numSynapses); k++) {
          SynapseData& syn = syndata.front(); syndata.pop_front();
          createSynapse( segment, syn.presynapticCell, syn.permanence );
        }
      }
    }
    ar(CEREAL_NVP(iteration_));
  }

  /**
   * Gets the number of cells.
   *
   * @retval Number of cells.
   */
  size_t numCells() const noexcept { return cells_.size(); }

  constexpr Permanence getConnectedThreshold() const noexcept { return connectedThreshold_; }

  /**
   * Gets the number of segments.
   *
   * @retval Number of segments.
   */
  size_t numSegments() const { 
	  NTA_ASSERT(segments_.size() >= destroyedSegments_);
	  return segments_.size() - destroyedSegments_; 
  }

  /**
   * Gets the number of segments on a cell.
   *
   * @retval Number of segments.
   */
  size_t numSegments(const CellIdx cell) const { 
	  return cells_[cell].segments.size(); 
  }

  /**
   * Gets the number of synapses.
   *
   * @retval Number of synapses.
   */
  size_t numSynapses() const {
    NTA_ASSERT(synapses_.size() >= destroyedSynapses_);
    return synapses_.size() - destroyedSynapses_;
  }

  /**
   * Gets the number of synapses on a segment.
   *
   * @retval Number of synapses.
   */
  size_t numSynapses(const Segment segment) const { 
	  return segments_[segment].synapses.size(); 
  }

  /**
   * Comparison operator.
   */
  bool operator==(const Connections &other) const;
  inline bool operator!=(const Connections &other) const { return !operator==(other); }

  /**
   * Add a connections events handler.
   *
   * The Connections instance takes ownership of the eventHandlers
   * object. Don't delete it. When calling from Python, call
   * eventHandlers.__disown__() to avoid garbage-collecting the object
   * while this instance is still using it. It will be deleted on
   * `unsubscribe`.
   *
   * @param handler
   * An object implementing the ConnectionsEventHandler interface
   *
   * @retval Unsubscribe token
   */
  UInt32 subscribe(ConnectionsEventHandler *handler);

  /**
   * Remove an event handler.
   *
   * @param token
   * The return value of `subscribe`.
   */
  void unsubscribe(UInt32 token);

protected:
  /**
   * Check whether this segment still exists on its cell.
   *
   * @param Segment
   *
   * @retval True if it's still in its cell's segment list.
   */
  bool segmentExists_(const Segment segment) const;

  /**
   * Check whether this synapse still exists "in Connections" ( on its segment).
   * After calling `synapseCreate()` this should be True, after `synapseDestroy()` 
   * its False.
   *
   * Note: 
   *
   * @param Synapse
   * @param fast - bool, default false. If false, run the slow, proper check that is always correct. 
   *   If true, we use a "hack" for speed, where destroySynapse sets synapseData.permanence=-1,
   *   so we can check and compare alter, if ==-1 then synapse is "removed". 
   *   The problem is that synapseData are never truly removed. 
   *   #TODO instead of vector<SynapseData> synapses_, try map<Synapse, SynapseData>, that way, we can properly remove (and check).
   *
   * @retval True if synapse is valid (not removed, it's still in its segment's synapse list)
   */
  bool synapseExists_(const Synapse synapse, bool fast = false) const;

  /**
   * Remove a synapse from presynaptic maps.
   *
   * @param Synapse Index of synapse in presynaptic vector.
   *
   * @param vector<Synapse> ynapsesForPresynapticCell must a vector from be
   * either potentialSynapsesForPresynapticCell_ or
   * connectedSynapsesForPresynapticCell_, depending on whether the synapse is
   * connected or not.
   *
   * @param vector<Synapse> segmentsForPresynapticCell must be a vector from
   * either potentialSegmentsForPresynapticCell_ or
   * connectedSegmentsForPresynapticCell_, depending on whether the synapse is
   * connected or not.
   */
  void removeSynapseFromPresynapticMap_(const Synapse index,
                              std::vector<Synapse> &synapsesForPresynapticCell,
                              std::vector<Segment> &segmentsForPresynapticCell);

  /** 
   *  Remove least recently used Segment from cell. 
   */
  void pruneLRUSegment_(const CellIdx& cell);

private:
  std::vector<CellData>    cells_;
  std::vector<SegmentData> segments_;
  size_t                   destroyedSegments_ = 0;
  std::vector<SynapseData> synapses_;
  size_t                   destroyedSynapses_ = 0;
  Permanence               connectedThreshold_; //TODO make const
  UInt32 iteration_ = 0;

  // Extra bookkeeping for faster computing of segment activity.
 
  struct identity { constexpr size_t operator()( const CellIdx t ) const noexcept { return t; };   };	//TODO in c++20 use std::identity 

  std::unordered_map<CellIdx, std::vector<Synapse>, identity> potentialSynapsesForPresynapticCell_;
  std::unordered_map<CellIdx, std::vector<Synapse>, identity> connectedSynapsesForPresynapticCell_;
  std::unordered_map<CellIdx, std::vector<Segment>, identity> potentialSegmentsForPresynapticCell_;
  std::unordered_map<CellIdx, std::vector<Segment>, identity> connectedSegmentsForPresynapticCell_;

  Segment nextSegmentOrdinal_ = 0;
  Synapse nextSynapseOrdinal_ = 0;

  // These three members should be used when working with highly correlated
  // data. The vectors store the permanence changes made by adaptSegment.
  bool timeseries_;
  std::vector<Permanence> previousUpdates_;
  std::vector<Permanence> currentUpdates_;

  //for prune statistics
  Synapse prunedSyns_ = 0; //how many synapses have been removed?
  Segment prunedSegs_ = 0;

  //for listeners
  UInt32 nextEventToken_;
  std::map<UInt32, ConnectionsEventHandler *> eventHandlers_;
}; // end class Connections

} // end namespace htm

#endif // NTA_CONNECTIONS_HPP<|MERGE_RESOLUTION|>--- conflicted
+++ resolved
@@ -469,17 +469,11 @@
    * @param increment  Change in permanence for synapses with active presynapses.
    * @param decrement  Change in permanence for synapses with inactive presynapses.
    * @param pruneZeroSynapses (default false) If set, synapses that reach minPermanence(aka. "zero")
-<<<<<<< HEAD
    *        are removed. This is used in TemporalMemory and SpatialPooler.  
-   *        If the segment becomes empty due to these removed synapses, we remove the segment 
-   *        (see @ref `destroySegment`).
-=======
-   *        are removed. This is used in TemporalMemory.
    * @param segmentThreshold (optional) (default 0) Minimum number of connected synapses for a segment
    *        to be considered active. @see raisePermenencesToThreshold(). Equivalent to `SP.stimulusThreshold`.
    *        If `pruneZeroSynapses` is used and synapses are removed, if the amount of synapses drops below 
    *        `segmentThreshold`, we'll remove the segment as it can never become active again. See `destroySegment`.
->>>>>>> c50a6693
    */
   void adaptSegment(const Segment segment,
                     const SDR &inputs,
