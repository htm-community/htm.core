/* ---------------------------------------------------------------------
 * HTM Community Edition of NuPIC
 * Copyright (C) 2013, Numenta, Inc.
 *
 * This program is free software: you can redistribute it and/or modify
 * it under the terms of the GNU Affero Public License version 3 as
 * published by the Free Software Foundation.
 *
 * This program is distributed in the hope that it will be useful,
 * but WITHOUT ANY WARRANTY; without even the implied warranty of
 * MERCHANTABILITY or FITNESS FOR A PARTICULAR PURPOSE.
 * See the GNU Affero Public License for more details.
 *
 * You should have received a copy of the GNU Affero Public License
 * along with this program.  If not, see http://www.gnu.org/licenses.
 * ---------------------------------------------------------------------- */

/** @file
 * Implementation of SpatialPooler
 */

#include <string>
#include <algorithm>
#include <iterator> //begin()
#include <cmath> //fmod

#include <htm/algorithms/SpatialPooler.hpp>
#include <htm/utils/Topology.hpp>
#include <htm/utils/VectorHelpers.hpp>

using namespace std;
using namespace htm;

class CoordinateConverterND {

public:
  CoordinateConverterND(const vector<UInt> &dimensions) {
    NTA_ASSERT(!dimensions.empty());

    dimensions_ = dimensions;
    UInt b = 1u;
    for (Size i = dimensions.size(); i > 0u; i--) {
      bounds_.insert(bounds_.begin(), b);
      b *= dimensions[i-1];
    }
  }

  void toCoord(UInt index, vector<UInt> &coord) const {
    coord.clear();
    for (Size i = 0u; i < bounds_.size(); i++) {
      coord.push_back((index / bounds_[i]) % dimensions_[i]);
    }
  };

  UInt toIndex(vector<UInt> &coord) const {
    UInt index = 0;
    for (Size i = 0; i < coord.size(); i++) {
      index += coord[i] * bounds_[i];
    }
    return index;
  };

private:
  vector<UInt> dimensions_;
  vector<UInt> bounds_;
};

SpatialPooler::SpatialPooler() {
  // The current version number.
  version_ = 2;
}

SpatialPooler::SpatialPooler(
    const vector<UInt> inputDimensions, const vector<UInt> columnDimensions,
    UInt potentialRadius, Real potentialPct, bool globalInhibition,
    Real localAreaDensity, Int numActiveColumnsPerInhArea,
    UInt stimulusThreshold, Real synPermInactiveDec, Real synPermActiveInc,
    Real synPermConnected, Real minPctOverlapDutyCycles, UInt dutyCyclePeriod,
    Real boostStrength, Int seed, UInt spVerbosity, bool wrapAround)
    : SpatialPooler::SpatialPooler()
{
  // The current version number for serialzation.
  version_ = 2;

  initialize(inputDimensions,
             columnDimensions,
             potentialRadius,
             potentialPct,
             globalInhibition,
             localAreaDensity,
             numActiveColumnsPerInhArea,
             stimulusThreshold,
             synPermInactiveDec,
             synPermActiveInc,
             synPermConnected,
             minPctOverlapDutyCycles,
             dutyCyclePeriod,
             boostStrength,
             seed,
             spVerbosity,
             wrapAround);
}

vector<UInt> SpatialPooler::getColumnDimensions() const {
  return columnDimensions_;
}

vector<UInt> SpatialPooler::getInputDimensions() const {
  return inputDimensions_;
}

UInt SpatialPooler::getNumColumns() const { return numColumns_; }

UInt SpatialPooler::getNumInputs() const { return numInputs_; }

UInt SpatialPooler::getPotentialRadius() const { return potentialRadius_; }

void SpatialPooler::setPotentialRadius(UInt potentialRadius) {
  NTA_CHECK(potentialRadius < numInputs_);
  potentialRadius_ = potentialRadius;
}

Real SpatialPooler::getPotentialPct() const { return potentialPct_; }

void SpatialPooler::setPotentialPct(Real potentialPct) {
  NTA_CHECK(potentialPct > 0.0f && potentialPct <= 1.0f);
  potentialPct_ = potentialPct;
}

bool SpatialPooler::getGlobalInhibition() const { return globalInhibition_; }

void SpatialPooler::setGlobalInhibition(bool globalInhibition) {
  globalInhibition_ = globalInhibition;
}

Int SpatialPooler::getNumActiveColumnsPerInhArea() const {
  return numActiveColumnsPerInhArea_;
}

void SpatialPooler::setNumActiveColumnsPerInhArea(UInt numActiveColumnsPerInhArea) {
  NTA_CHECK(numActiveColumnsPerInhArea > 0u && numActiveColumnsPerInhArea <= numColumns_); //TODO this boundary could be smarter
  numActiveColumnsPerInhArea_ = numActiveColumnsPerInhArea;
  localAreaDensity_ = DISABLED;  //MUTEX with localAreaDensity
}

Real SpatialPooler::getLocalAreaDensity() const { return localAreaDensity_; }

void SpatialPooler::setLocalAreaDensity(Real localAreaDensity) {
  NTA_CHECK(localAreaDensity > 0.0f && localAreaDensity <= 1.0f);
  localAreaDensity_ = localAreaDensity;
  numActiveColumnsPerInhArea_ = DISABLED; //MUTEX with numActiveColumnsPerInhArea
}

UInt SpatialPooler::getStimulusThreshold() const { return stimulusThreshold_; }

void SpatialPooler::setStimulusThreshold(UInt stimulusThreshold) {
  stimulusThreshold_ = stimulusThreshold;
}

UInt SpatialPooler::getInhibitionRadius() const { return inhibitionRadius_; }

void SpatialPooler::setInhibitionRadius(UInt inhibitionRadius) {
  inhibitionRadius_ = inhibitionRadius;
}

UInt SpatialPooler::getDutyCyclePeriod() const { return dutyCyclePeriod_; }

void SpatialPooler::setDutyCyclePeriod(UInt dutyCyclePeriod) {
  dutyCyclePeriod_ = dutyCyclePeriod;
}

Real SpatialPooler::getBoostStrength() const { return boostStrength_; }

void SpatialPooler::setBoostStrength(Real boostStrength) {
  NTA_CHECK(boostStrength >= 0.0f);
  boostStrength_ = boostStrength;
}

UInt SpatialPooler::getIterationNum() const { return iterationNum_; }

void SpatialPooler::setIterationNum(UInt iterationNum) {
  iterationNum_ = iterationNum;
}

UInt SpatialPooler::getIterationLearnNum() const { return iterationLearnNum_; }

void SpatialPooler::setIterationLearnNum(UInt iterationLearnNum) {
  iterationLearnNum_ = iterationLearnNum;
}

UInt SpatialPooler::getSpVerbosity() const { return spVerbosity_; }

void SpatialPooler::setSpVerbosity(UInt spVerbosity) {
  spVerbosity_ = spVerbosity;
}

bool SpatialPooler::getWrapAround() const { return wrapAround_; }

void SpatialPooler::setWrapAround(bool wrapAround) { wrapAround_ = wrapAround; }

UInt SpatialPooler::getUpdatePeriod() const { return updatePeriod_; }

void SpatialPooler::setUpdatePeriod(UInt updatePeriod) {
  updatePeriod_ = updatePeriod;
}

Real SpatialPooler::getSynPermActiveInc() const { return synPermActiveInc_; }

void SpatialPooler::setSynPermActiveInc(Real synPermActiveInc) {
  NTA_CHECK( synPermActiveInc > minPermanence );
  NTA_CHECK( synPermActiveInc <= maxPermanence );
  synPermActiveInc_ = synPermActiveInc;
}

Real SpatialPooler::getSynPermInactiveDec() const {
  return synPermInactiveDec_;
}

void SpatialPooler::setSynPermInactiveDec(Real synPermInactiveDec) {
  NTA_CHECK( synPermInactiveDec >= minPermanence );
  NTA_CHECK( synPermInactiveDec <= maxPermanence );
  synPermInactiveDec_ = synPermInactiveDec;
}

Real SpatialPooler::getSynPermBelowStimulusInc() const {
  return synPermBelowStimulusInc_;
}

void SpatialPooler::setSynPermBelowStimulusInc(Real synPermBelowStimulusInc) {
  NTA_CHECK( synPermBelowStimulusInc > minPermanence );
  NTA_CHECK( synPermBelowStimulusInc <= maxPermanence );
  synPermBelowStimulusInc_ = synPermBelowStimulusInc;
}

Real SpatialPooler::getSynPermConnected() const { return synPermConnected_; }

Real SpatialPooler::getSynPermMax() const { return maxPermanence; }

Real SpatialPooler::getMinPctOverlapDutyCycles() const {
  return minPctOverlapDutyCycles_;
}

void SpatialPooler::setMinPctOverlapDutyCycles(Real minPctOverlapDutyCycles) {
  NTA_CHECK(minPctOverlapDutyCycles > 0.0f && minPctOverlapDutyCycles <= 1.0f);
  minPctOverlapDutyCycles_ = minPctOverlapDutyCycles;
}

void SpatialPooler::getBoostFactors(Real boostFactors[]) const { //TODO make vector
  copy(boostFactors_.begin(), boostFactors_.end(), boostFactors);
}

void SpatialPooler::setBoostFactors(Real boostFactors[]) {
  boostFactors_.assign(&boostFactors[0], &boostFactors[numColumns_]);
}

void SpatialPooler::getOverlapDutyCycles(Real overlapDutyCycles[]) const {
  copy(overlapDutyCycles_.begin(), overlapDutyCycles_.end(), overlapDutyCycles);
}

void SpatialPooler::setOverlapDutyCycles(const Real overlapDutyCycles[]) {
  overlapDutyCycles_.assign(&overlapDutyCycles[0],
                            &overlapDutyCycles[numColumns_]);
}

void SpatialPooler::getActiveDutyCycles(Real activeDutyCycles[]) const {
  copy(activeDutyCycles_.begin(), activeDutyCycles_.end(), activeDutyCycles);
}

void SpatialPooler::setActiveDutyCycles(const Real activeDutyCycles[]) {
  activeDutyCycles_.assign(&activeDutyCycles[0],
                           &activeDutyCycles[numColumns_]);
}

void SpatialPooler::getMinOverlapDutyCycles(Real minOverlapDutyCycles[]) const {
  copy(minOverlapDutyCycles_.begin(), minOverlapDutyCycles_.end(),
       minOverlapDutyCycles);
}

void SpatialPooler::setMinOverlapDutyCycles(const Real minOverlapDutyCycles[]) {
  minOverlapDutyCycles_.assign(&minOverlapDutyCycles[0],
                               &minOverlapDutyCycles[numColumns_]);
}

void SpatialPooler::getPotential(UInt column, UInt potential[]) const {
  NTA_ASSERT(column < numColumns_);
  std::fill( potential, potential + numInputs_, 0 );
  const auto &synapses = connections_.synapsesForSegment( column );
  for(UInt i = 0; i < synapses.size(); i++) {
    const auto &synData = connections_.dataForSynapse( synapses[i] );
    potential[synData.presynapticCell] = 1;
  }
}

void SpatialPooler::setPotential(UInt column, const UInt potential[]) {
  NTA_ASSERT(column < numColumns_);

  // Remove all existing synapses.
  const auto &synapses = connections_.synapsesForSegment( column );
  while( synapses.size() > 0 )
    connections_.destroySynapse( synapses[0] );

  // Replace with new synapse.
  vector<UInt> potentialDenseVec( potential, potential + numInputs_ );
  const auto &perm = initPermanence_( potentialDenseVec, initConnectedPct_ );
  for(UInt i = 0; i < numInputs_; i++) {
    if( potential[i] )
      connections_.createSynapse( column, i, perm[i] );
  }
}

void SpatialPooler::getPermanence(UInt column, Real permanences[]) const {
  NTA_ASSERT(column < numColumns_);
  std::fill( permanences, permanences + numInputs_, 0.0f );
  const auto &synapses = connections_.synapsesForSegment( column );
  for( const auto &syn : synapses ) {
    const auto &synData = connections_.dataForSynapse( syn );
    permanences[ synData.presynapticCell ] = synData.permanence;
  }
}

void SpatialPooler::setPermanence(UInt column, const Real permanences[]) {
  NTA_ASSERT(column < numColumns_);

#ifndef NDEBUG // If DEBUG mode ...
  // Keep track of which permanences have been successfully applied to the
  // connections, by zeroing each out after processing.  After all synapses
  // processed check that all permanences are zeroed.
  vector<Real> check_data(permanences, permanences + numInputs_);
#endif

  const auto synapses = connections_.synapsesForSegment( column );
  for(const auto &syn : synapses) {
    const auto &synData = connections_.dataForSynapse( syn );
    const auto &presyn  = synData.presynapticCell;
    connections_.updateSynapsePermanence( syn, permanences[presyn] );

#ifndef NDEBUG
    check_data[presyn] = minPermanence;
#endif
  }

#ifndef NDEBUG
  for(UInt i = 0; i < numInputs_; i++) {
    NTA_ASSERT(check_data[i] == minPermanence)
          << "Can't setPermanence for synapse which is not in potential pool!";
  }
#endif
}

void SpatialPooler::getConnectedSynapses(UInt column,
                                         UInt connectedSynapses[]) const {
  NTA_ASSERT(column < numColumns_);
  std::fill( connectedSynapses, connectedSynapses + numInputs_, 0 );

  const auto &synapses = connections_.synapsesForSegment( column );
  for( const auto &syn : synapses ) {
    const auto &synData = connections_.dataForSynapse( syn );
    if( synData.permanence >= synPermConnected_ - htm::Epsilon )
      connectedSynapses[ synData.presynapticCell ] = 1;
  }
}

void SpatialPooler::getConnectedCounts(UInt connectedCounts[]) const {
  for(UInt seg = 0; seg < numColumns_; seg++) {
    const auto &segment = connections_.dataForSegment( seg );
    connectedCounts[ seg ] = segment.numConnected; //TODO numConnected only used here, rm from SegmentData and compute for each segment.synapses?
  }
}

const vector<SynapseIdx> &SpatialPooler::getOverlaps() const { return overlaps_; }

const vector<Real> &SpatialPooler::getBoostedOverlaps() const {
  return boostedOverlaps_;
}

void SpatialPooler::initialize(
    const vector<UInt> inputDimensions, const vector<UInt> columnDimensions,
    UInt potentialRadius, Real potentialPct, bool globalInhibition,
    Real localAreaDensity, Int numActiveColumnsPerInhArea,
    UInt stimulusThreshold, Real synPermInactiveDec, Real synPermActiveInc,
    Real synPermConnected, Real minPctOverlapDutyCycles, UInt dutyCyclePeriod,
    Real boostStrength, Int seed, UInt spVerbosity, bool wrapAround) {

  numInputs_ = 1u;
  inputDimensions_.clear();
  for (auto &inputDimension : inputDimensions) {
    NTA_CHECK(inputDimension > 0) << "Input dimensions must be positive integers!";
    numInputs_ *= inputDimension;
    inputDimensions_.push_back(inputDimension);
  }
  numColumns_ = 1u;
  columnDimensions_.clear();
  for (auto &columnDimension : columnDimensions) {
    NTA_CHECK(columnDimension > 0) << "Column dimensions must be positive integers!";
    numColumns_ *= columnDimension;
    columnDimensions_.push_back(columnDimension);
  }
  NTA_CHECK(numColumns_ > 0);
  NTA_CHECK(numInputs_ > 0);

  // 1D input produces 1D output; 2D => 2D, etc. //TODO allow nD -> mD conversion
  NTA_CHECK(inputDimensions_.size() == columnDimensions_.size()); 

  NTA_CHECK((numActiveColumnsPerInhArea > 0 && localAreaDensity < 0) ||
            (localAreaDensity > 0 && localAreaDensity <= MAX_LOCALAREADENSITY
	     && numActiveColumnsPerInhArea < 0)
	   ) << numActiveColumnsPerInhArea << " vs " << localAreaDensity;
  numActiveColumnsPerInhArea_ = numActiveColumnsPerInhArea;
  localAreaDensity_ = localAreaDensity;

  rng_ = Random(seed);

  potentialRadius_ = potentialRadius > numInputs_ ? numInputs_ : potentialRadius;
  NTA_CHECK(potentialPct > 0 && potentialPct <= 1);
  potentialPct_ = potentialPct;
  globalInhibition_ = globalInhibition;
  stimulusThreshold_ = stimulusThreshold;
  synPermInactiveDec_ = synPermInactiveDec;
  synPermActiveInc_ = synPermActiveInc;
  synPermBelowStimulusInc_ = synPermConnected / 10.0f;
  synPermConnected_ = synPermConnected;
  minPctOverlapDutyCycles_ = minPctOverlapDutyCycles;
  dutyCyclePeriod_ = dutyCyclePeriod;
  boostStrength_ = boostStrength;
  spVerbosity_ = spVerbosity;
  wrapAround_ = wrapAround;
  updatePeriod_ = 50u;
  initConnectedPct_ = 0.5f;
  iterationNum_ = 0u;
  iterationLearnNum_ = 0u;

  overlapDutyCycles_.assign(numColumns_, 0); //TODO make all these sparse or rm to reduce footprint
  activeDutyCycles_.assign(numColumns_, 0);
  minOverlapDutyCycles_.assign(numColumns_, 0.0);
  boostFactors_.assign(numColumns_, 1.0); //1 is neutral value for boosting
  overlaps_.resize(numColumns_);
  boostedOverlaps_.resize(numColumns_);

  inhibitionRadius_ = 0;

  connections_.initialize(numColumns_, synPermConnected_);
  for (Size i = 0; i < numColumns_; ++i) {
    connections_.createSegment( (CellIdx)i );

    // Note: initMapPotential_ & initPermanence_ return dense arrays.
    vector<UInt> potential = initMapPotential_((UInt)i, wrapAround_);
    vector<Real> perm = initPermanence_(potential, initConnectedPct_);
    for(UInt presyn = 0; presyn < numInputs_; presyn++) {
      if( potential[presyn] )
        connections_.createSynapse( (Segment)i, presyn, perm[presyn] );
    }

    connections_.raisePermanencesToThreshold( (Segment)i, stimulusThreshold_ );
  }

  updateInhibitionRadius_();

  if (spVerbosity_ > 0) {
    printParameters();
    std::cout << "CPP SP seed                 = " << seed << std::endl;
  }
}


void SpatialPooler::compute(const SDR &input, const bool learn, SDR &active) {
  input.reshape(  inputDimensions_ );
  active.reshape( columnDimensions_ );
  updateBookeepingVars_(learn);
  calculateOverlap_(input, overlaps_);

  boostOverlaps_(overlaps_, boostedOverlaps_);

  auto &activeVector = active.getSparse();
  inhibitColumns_(boostedOverlaps_, activeVector);
  // Notify the active SDR that its internal data vector has changed.  Always
  // call SDR's setter methods even if when modifying the SDR's own data
  // inplace.
  sort( activeVector.begin(), activeVector.end() );
  active.setSparse( activeVector );

  if (learn) {
    adaptSynapses_(input, active);
    updateDutyCycles_(overlaps_, active);
    bumpUpWeakColumns_();
    updateBoostFactors_();
    if (isUpdateRound_()) {
      updateInhibitionRadius_();
      updateMinDutyCycles_();
    }
  }
}


void SpatialPooler::boostOverlaps_(const vector<SynapseIdx> &overlaps, //TODO use Eigen sparse vector here
                                   vector<Real> &boosted) const {
  if(boostStrength_ < htm::Epsilon) { //boost ~ 0.0, we can skip these computations, just copy the data
    boosted.assign(overlaps.begin(), overlaps.end());
    return;
  }
  for (UInt i = 0; i < numColumns_; i++) {
    boosted[i] = overlaps[i] * boostFactors_[i];
  }
}


UInt SpatialPooler::initMapColumn_(UInt column) const {
  NTA_ASSERT(column < numColumns_);
  vector<UInt> columnCoords;
  const CoordinateConverterND columnConv(columnDimensions_);
  columnConv.toCoord(column, columnCoords);

  vector<UInt> inputCoords;
  inputCoords.reserve(columnCoords.size());
  for (Size i = 0; i < columnCoords.size(); i++) {
    const Real inputCoord = ((Real)columnCoords[i] + 0.5f) *
                            (inputDimensions_[i] / (Real)columnDimensions_[i]);
    inputCoords.push_back((UInt32)floor(inputCoord));
  }

  const CoordinateConverterND inputConv(inputDimensions_);
  return inputConv.toIndex(inputCoords);
}


vector<UInt> SpatialPooler::initMapPotential_(UInt column, bool wrapAround) {
  NTA_ASSERT(column < numColumns_);
  const UInt centerInput = initMapColumn_(column);

  vector<UInt> columnInputs;
  if (wrapAround) {
    for (UInt input : WrappingNeighborhood(centerInput, potentialRadius_, inputDimensions_)) {
      columnInputs.push_back(input);
    }
  } else {
    for (UInt input :
         Neighborhood(centerInput, potentialRadius_, inputDimensions_)) {
      columnInputs.push_back(input);
    }
  }

  const UInt numPotential = (UInt)round(columnInputs.size() * potentialPct_);
  const auto selectedInputs = rng_.sample<UInt>(columnInputs, numPotential);
  const vector<UInt> potential = VectorHelpers::sparseToBinary<UInt>(selectedInputs, numInputs_);
  return potential;
}


Real SpatialPooler::initPermConnected_() {
  return rng_.realRange(synPermConnected_, maxPermanence);
}


Real SpatialPooler::initPermNonConnected_() {
  return rng_.realRange(minPermanence, synPermConnected_);
}


vector<Real> SpatialPooler::initPermanence_(const vector<UInt> &potential, //TODO make potential sparse
                                            Real connectedPct) {
  vector<Real> perm(numInputs_, 0);
  for (UInt i = 0; i < numInputs_; i++) {
    if (potential[i] < 1) {
      continue;
    }

    if (rng_.getReal64() <= connectedPct) {
      perm[i] = initPermConnected_();
    } else {
      perm[i] = initPermNonConnected_();
    }
  }

  return perm;
}


void SpatialPooler::updateInhibitionRadius_() {
  if (globalInhibition_) {
    inhibitionRadius_ =
        *max_element(columnDimensions_.cbegin(), columnDimensions_.cend());
    return;
  }

  Real connectedSpan = 0.0f;
  for (UInt i = 0; i < numColumns_; i++) {
    connectedSpan += avgConnectedSpanForColumnND_(i);
  }
  connectedSpan /= numColumns_;
  const Real columnsPerInput = avgColumnsPerInput_();
  const Real diameter = connectedSpan * columnsPerInput;
  Real radius = (diameter - 1) / 2.0f;
  radius = max((Real)1.0, radius);
  inhibitionRadius_ = UInt(round(radius));
}


void SpatialPooler::updateMinDutyCycles_() {
  if (globalInhibition_ ||
      inhibitionRadius_ >
          *max_element(columnDimensions_.begin(), columnDimensions_.end())) {
    updateMinDutyCyclesGlobal_();
  } else {
    updateMinDutyCyclesLocal_();
  }
}


void SpatialPooler::updateMinDutyCyclesGlobal_() {
  const Real maxOverlapDutyCycles =
      *max_element(overlapDutyCycles_.begin(), overlapDutyCycles_.end());

  fill(minOverlapDutyCycles_.begin(), minOverlapDutyCycles_.end(),
       minPctOverlapDutyCycles_ * maxOverlapDutyCycles);
}


void SpatialPooler::updateMinDutyCyclesLocal_() {
  for (UInt i = 0; i < numColumns_; i++) {
    Real maxActiveDuty = 0.0f;
    Real maxOverlapDuty = 0.0f;
    if (wrapAround_) {
     for(auto column : WrappingNeighborhood(i, inhibitionRadius_, columnDimensions_)) {
      maxActiveDuty = max(maxActiveDuty, activeDutyCycles_[column]);
      maxOverlapDuty = max(maxOverlapDuty, overlapDutyCycles_[column]);
     }
    } else {
     for(auto column: Neighborhood(i, inhibitionRadius_, columnDimensions_)) {
      maxActiveDuty = max(maxActiveDuty, activeDutyCycles_[column]);
      maxOverlapDuty = max(maxOverlapDuty, overlapDutyCycles_[column]);
      }
    }

    minOverlapDutyCycles_[i] = maxOverlapDuty * minPctOverlapDutyCycles_;
  }
}


void SpatialPooler::updateDutyCycles_(const vector<SynapseIdx> &overlaps,
                                      SDR &active) {

  // Turn the overlaps array into an SDR. Convert directly to flat-sparse to
  // avoid copies and  type convertions.
  SDR newOverlap({ numColumns_ });
  auto &overlapsSparseVec = newOverlap.getSparse();
  for (UInt i = 0; i < numColumns_; i++) {
    if( overlaps[i] != 0 )
      overlapsSparseVec.push_back( i );
  }
  newOverlap.setSparse( overlapsSparseVec );

  const UInt period = std::min(dutyCyclePeriod_, iterationNum_);

  updateDutyCyclesHelper_(overlapDutyCycles_, newOverlap, period);
  updateDutyCyclesHelper_(activeDutyCycles_, active, period);
}


Real SpatialPooler::avgColumnsPerInput_() const {
  const size_t numDim = max(columnDimensions_.size(), inputDimensions_.size());
  Real columnsPerInput = 0.0f;
  for (size_t i = 0; i < numDim; i++) {
    const Real col = (Real)((i < columnDimensions_.size()) ? columnDimensions_[i] : 1);
    const Real input = (Real)((i < inputDimensions_.size()) ? inputDimensions_[i] : 1);
    columnsPerInput += col / input;
  }
  return columnsPerInput / numDim;
}


Real SpatialPooler::avgConnectedSpanForColumnND_(UInt column) const {
  NTA_ASSERT(column < numColumns_);

  const UInt numDimensions = (UInt)inputDimensions_.size();

  vector<UInt> connectedDense( numInputs_, 0 );
  getConnectedSynapses( column, connectedDense.data() );

  vector<UInt> maxCoord(numDimensions, 0);
  vector<UInt> minCoord(numDimensions, *max_element(inputDimensions_.begin(),
                                                    inputDimensions_.end()));
  const CoordinateConverterND conv(inputDimensions_);
  bool all_zero = true;
  for(UInt i = 0; i < numInputs_; i++) {
    if( connectedDense[i] == 0 )
      continue;
    all_zero = false;
    vector<UInt> columnCoord;
    conv.toCoord(i, columnCoord);
    for (size_t j = 0; j < columnCoord.size(); j++) {
      maxCoord[j] = max(maxCoord[j], columnCoord[j]); //FIXME this computation may be flawed
      minCoord[j] = min(minCoord[j], columnCoord[j]);
    }
  }
  if( all_zero ) return 0.0f;

  UInt totalSpan = 0;
  for (size_t j = 0; j < inputDimensions_.size(); j++) {
    totalSpan += maxCoord[j] - minCoord[j] + 1;
  }

  return (Real)totalSpan / inputDimensions_.size();
}


void SpatialPooler::adaptSynapses_(const SDR &input,
                                   const SDR &active) {
  for(const auto &column : active.getSparse()) {
    connections_.adaptSegment(column, input, synPermActiveInc_, synPermInactiveDec_);
    connections_.raisePermanencesToThreshold( column, stimulusThreshold_ );
  }
}


void SpatialPooler::bumpUpWeakColumns_() {
  for (UInt i = 0; i < numColumns_; i++) {
    if (overlapDutyCycles_[i] >= minOverlapDutyCycles_[i]) {
      continue;
    }
    connections_.bumpSegment( i, synPermBelowStimulusInc_ );
  }
}


void SpatialPooler::updateDutyCyclesHelper_(vector<Real> &dutyCycles,
                                            const SDR &newValues,
                                            const UInt period) {
  NTA_ASSERT(period > 0);
  NTA_ASSERT(dutyCycles.size() == newValues.size) << "duty dims: " << dutyCycles.size() << " SDR dims: " << newValues.size;

  // Duty cycles are exponential moving averages, typically written like:
  //   alpha = 1 / period
  //   DC( time ) = DC( time - 1 ) * (1 - alpha) + value( time ) * alpha
  // However since the values are sparse this equation is split into two loops,
  // and the second loop iterates over only the non-zero values.

  const Real decay = (period - 1) / static_cast<Real>(period);
  for (Size i = 0; i < dutyCycles.size(); i++)
    dutyCycles[i] *= decay;

  const Real increment = 1.0f / period;  // All non-zero values are 1.
  for(const auto idx : newValues.getSparse())
    dutyCycles[idx] += increment;
}


void SpatialPooler::updateBoostFactors_() {
  if (globalInhibition_) {
    updateBoostFactorsGlobal_();
  } else {
    updateBoostFactorsLocal_();
  }
}


void applyBoosting_(const UInt i,
		    const Real targetDensity, 
		    const vector<Real>& actualDensity,
		    const Real boost,
	            vector<Real>& output) {
  if(boost < htm::Epsilon) return; //skip for disabled boosting
  output[i] = exp((targetDensity - actualDensity[i]) * boost); //TODO doc this code
}


void SpatialPooler::updateBoostFactorsGlobal_() {
  Real targetDensity;
  if (numActiveColumnsPerInhArea_ > 0) {
    UInt inhibitionArea =
        (UInt)(pow((Real)(2 * inhibitionRadius_ + 1), (Real)columnDimensions_.size()));
    inhibitionArea = min(inhibitionArea, numColumns_);
    NTA_ASSERT(inhibitionArea > 0);
    targetDensity = ((Real)numActiveColumnsPerInhArea_) / inhibitionArea;
    targetDensity = min(targetDensity, (Real)MAX_LOCALAREADENSITY);
  } else {
    targetDensity = localAreaDensity_;
  }
  
  for (UInt i = 0; i < numColumns_; ++i) { 
    applyBoosting_(i, targetDensity, activeDutyCycles_, boostStrength_, boostFactors_);
  }
}


void SpatialPooler::updateBoostFactorsLocal_() {
  for (UInt i = 0; i < numColumns_; ++i) {
    UInt numNeighbors = 0u;
    Real localActivityDensity = 0.0f;

    if (wrapAround_) {
      for(auto neighbor: WrappingNeighborhood(i, inhibitionRadius_, columnDimensions_)) {
        localActivityDensity += activeDutyCycles_[neighbor];
        numNeighbors += 1;
      }
    } else {
      for(auto neighbor: Neighborhood(i, inhibitionRadius_, columnDimensions_)) {
        localActivityDensity += activeDutyCycles_[neighbor];
        numNeighbors += 1;
      }
    }

    const Real targetDensity = localActivityDensity / numNeighbors;
    applyBoosting_(i, targetDensity, activeDutyCycles_, boostStrength_, boostFactors_);
  }
}


void SpatialPooler::updateBookeepingVars_(bool learn) {
  iterationNum_++;
  if (learn) {
    iterationLearnNum_++;
  }
}


void SpatialPooler::calculateOverlap_(const SDR &input,
                                      vector<SynapseIdx> &overlaps) {
  overlaps.assign( numColumns_, 0 );
  connections_.computeActivity(overlaps, input.getSparse());
}


void SpatialPooler::inhibitColumns_(const vector<Real> &overlaps,
                                    vector<CellIdx> &activeColumns) const {
  Real density = localAreaDensity_;
  if (numActiveColumnsPerInhArea_ > 0) {
    UInt inhibitionArea =
      (UInt)(pow((Real)(2 * inhibitionRadius_ + 1), (Real)columnDimensions_.size()));
    inhibitionArea = min(inhibitionArea, numColumns_);
    density = ((Real)numActiveColumnsPerInhArea_) / inhibitionArea;
    density = min(density, (Real)MAX_LOCALAREADENSITY);
  }

  if (globalInhibition_ ||
      inhibitionRadius_ >
          *max_element(columnDimensions_.begin(), columnDimensions_.end())) {
    inhibitColumnsGlobal_(overlaps, density, activeColumns);
  } else {
    inhibitColumnsLocal_(overlaps, density, activeColumns);
  }
}

static int missed = 0;


void SpatialPooler::inhibitColumnsGlobal_(const vector<Real> &overlaps,
                                          const Real density,
                                          SDR_sparse_t &activeColumns) const {
  NTA_ASSERT(!overlaps.empty());
  NTA_ASSERT(density > 0.0f && density <= 1.0f);

  activeColumns.clear();
  const UInt numDesired = static_cast<UInt>(density*numColumns_);
  NTA_CHECK(numDesired > 0) << "Not enough columns (" << numColumns_ << ") "
                            << "for desired density (" << density << ").";
  // Sort the columns by the amount of overlap.  First make a list of all of the
  // column indexes.
  activeColumns.resize(numColumns_);
  std::iota(activeColumns.begin(), activeColumns.end(), 0); //0,1,2,..,numColumns_-1

  int same_overlap = 0;
  // Compare the column indexes by their overlap.
<<<<<<< HEAD
  auto compare = [&overlaps_, &same_overlap](const UInt &a, const UInt &b) -> bool
    {
      if (overlaps_[a] == overlaps_[b]) {
	same_overlap++;
        return  a > b; //but we also need this for deterministic results
      } else {
        return overlaps_[a] > overlaps_[b]; //this is the main "sort columns by overlaps"
      }
    };
=======
  auto compare = [&overlaps](const UInt &a, const UInt &b) -> bool
    {return (overlaps[a] == overlaps[b]) ? a > b : overlaps[a] > overlaps[b];};  //for determinism if overlaps match (tieBreaker does not solve that),
  //otherwise we'd return just `return overlaps[a] > overlaps[b]`. 

>>>>>>> b59f646f
  // Do a partial sort to divide the winners from the losers.  This sort is
  // faster than a regular sort because it stops after it partitions the
  // elements about the Nth element, with all elements on their correct side of
  // the Nth element.
/*  
    std::nth_element(
    activeColumns.begin(),
    activeColumns.begin() + numDesired,
    activeColumns.end(),
    compare);
  // Remove the columns which lost the competition.
  activeColumns.resize(numDesired);
  */
  // Finish sorting the winner columns by their overlap.
  std::sort(activeColumns.begin(), activeColumns.end(), compare);
  // Remove sub-threshold winners
  while( !activeColumns.empty() &&
         overlaps[activeColumns.back()] < stimulusThreshold_)
      activeColumns.pop_back();

  activeColumns.resize(std::min(numDesired, (UInt)activeColumns.size()));

  //FIXME not numDesired 
  if(iterationNum_ > 1000) { //need time for learning
    if(activeColumns.size() != numDesired) {
      missed++;
      cout << "missed " << missed << " by " << (numDesired - activeColumns.size()) << " of " << numDesired << " same "<< same_overlap << "\n";
    }
  }
}


void SpatialPooler::inhibitColumnsLocal_(const vector<Real> &overlaps,
                                         Real density,
                                         vector<UInt> &activeColumns) const {
  activeColumns.clear();

  // Tie-breaking: when overlaps are equal, columns that have already been
  // selected are treated as "bigger".
  vector<bool> activeColumnsDense(numColumns_, false);

  for (UInt column = 0; column < numColumns_; column++) {
    if (overlaps[column] < stimulusThreshold_) {
      continue;
    }

    UInt numNeighbors = 0;
    UInt numBigger = 0;


      if (wrapAround_) {
        for(auto neighbor: WrappingNeighborhood(column, inhibitionRadius_,columnDimensions_)) {
          if (neighbor == column) {
            continue;
          }
          numNeighbors++;

          const Real difference = overlaps[neighbor] - overlaps[column];
          if (difference > 0 || (difference == 0 && activeColumnsDense[neighbor])) {
            numBigger++;
          }
	}
      } else {
        for(auto neighbor: Neighborhood(column, inhibitionRadius_, columnDimensions_)) {
          if (neighbor == column) {
            continue;
          }
          numNeighbors++;

          const Real difference = overlaps[neighbor] - overlaps[column];
          if (difference > 0 || (difference == 0 && activeColumnsDense[neighbor])) {
            numBigger++;
          }
	}
      }

      const UInt numActive = (UInt)(0.5f + (density * (numNeighbors + 1)));
      if (numBigger < numActive) {
        activeColumns.push_back(column);
        activeColumnsDense[column] = true;
      }
  }
}


bool SpatialPooler::isUpdateRound_() const {
  return (iterationNum_ % updatePeriod_) == 0;
}

namespace htm {
std::ostream& operator<< (std::ostream& stream, const SpatialPooler& self)
{
  stream << "Spatial Pooler " << self.connections;
  return stream;
}
}


//----------------------------------------------------------------------
// Debugging helpers
//----------------------------------------------------------------------

// Print the main SP creation parameters
void SpatialPooler::printParameters(std::ostream& out) const {
  out << "------------CPP SpatialPooler Parameters ------------------\n";
  out << "iterationNum                = " << getIterationNum() << std::endl
      << "iterationLearnNum           = " << getIterationLearnNum() << std::endl
      << "numInputs                   = " << getNumInputs() << std::endl
      << "numColumns                  = " << getNumColumns() << std::endl
      << "numActiveColumnsPerInhArea  = " << getNumActiveColumnsPerInhArea()
      << std::endl
      << "potentialPct                = " << getPotentialPct() << std::endl
      << "globalInhibition            = " << getGlobalInhibition() << std::endl
      << "localAreaDensity            = " << getLocalAreaDensity() << std::endl
      << "stimulusThreshold           = " << getStimulusThreshold() << std::endl
      << "synPermActiveInc            = " << getSynPermActiveInc() << std::endl
      << "synPermInactiveDec          = " << getSynPermInactiveDec()
      << std::endl
      << "synPermConnected            = " << getSynPermConnected() << std::endl
      << "minPctOverlapDutyCycles     = " << getMinPctOverlapDutyCycles()
      << std::endl
      << "dutyCyclePeriod             = " << getDutyCyclePeriod() << std::endl
      << "boostStrength               = " << getBoostStrength() << std::endl
      << "spVerbosity                 = " << getSpVerbosity() << std::endl
      << "wrapAround                  = " << getWrapAround() << std::endl
      << "version                     = " << version() << std::endl;
}

void SpatialPooler::printState(const vector<UInt> &state, std::ostream& out) const {
  out << "[  ";
  for (UInt i = 0; i != state.size(); ++i) {
    if (i > 0 && i % 10 == 0) {
      out << "\n   ";
    }
    out << state[i] << " ";
  }
  out << "]\n";
}

void SpatialPooler::printState(const vector<Real> &state, std::ostream& out) const {
  out << "[  ";
  for (UInt i = 0; i != state.size(); ++i) {
    if (i > 0 && i % 10 == 0) {
      out << "\n   ";
    }
    out << state[i];
  }
  out << "]\n";
}


/** equals implementation based on text serialization */
bool SpatialPooler::operator==(const SpatialPooler& o) const{
  // Store the simple variables first.
  if (numInputs_ != o.numInputs_) return false;
  if (numColumns_ != o.numColumns_) return false;
  if (potentialRadius_ != o.potentialRadius_) return false;
  if (potentialPct_ != o.potentialPct_) return false;
  if (initConnectedPct_ != o.initConnectedPct_) return false;
  if (globalInhibition_ != o.globalInhibition_) return false;
  if (numActiveColumnsPerInhArea_ != o.numActiveColumnsPerInhArea_) return false;
  if (localAreaDensity_ != o.localAreaDensity_) return false;
  if (stimulusThreshold_ != o.stimulusThreshold_) return false;
  if (inhibitionRadius_ != o.inhibitionRadius_) return false;
  if (dutyCyclePeriod_ != o.dutyCyclePeriod_) return false;
  if (boostStrength_ != o.boostStrength_) return false;
  if (iterationNum_ != o.iterationNum_) return false;
  if (iterationLearnNum_ != o.iterationLearnNum_) return false;
  if (spVerbosity_ != o.spVerbosity_) return false;
  if (updatePeriod_ != o.updatePeriod_) return false;
  if (synPermInactiveDec_ != o.synPermInactiveDec_) return false;
  if (synPermActiveInc_ != o.synPermActiveInc_) return false;
  if (synPermBelowStimulusInc_ != o.synPermBelowStimulusInc_) return false;
  if (synPermConnected_ != o.synPermConnected_) return false;
  if (minPctOverlapDutyCycles_ != o.minPctOverlapDutyCycles_) return false;
  if (wrapAround_ != o.wrapAround_) return false;

  // compare vectors.
  if (inputDimensions_      != o.inputDimensions_) return false;
  if (columnDimensions_     != o.columnDimensions_) return false;
  if (boostFactors_         != o.boostFactors_) return false;
  if (overlapDutyCycles_    != o.overlapDutyCycles_) return false;
  if (activeDutyCycles_     != o.activeDutyCycles_) return false;
  if (minOverlapDutyCycles_ != o.minOverlapDutyCycles_) return false;

  // compare connections
  if (connections_ != o.connections_) return false;

  //Random
  if (rng_ != o.rng_) return false;
  return true;

}
<|MERGE_RESOLUTION|>--- conflicted
+++ resolved
@@ -859,7 +859,6 @@
 
   int same_overlap = 0;
   // Compare the column indexes by their overlap.
-<<<<<<< HEAD
   auto compare = [&overlaps_, &same_overlap](const UInt &a, const UInt &b) -> bool
     {
       if (overlaps_[a] == overlaps_[b]) {
@@ -869,12 +868,7 @@
         return overlaps_[a] > overlaps_[b]; //this is the main "sort columns by overlaps"
       }
     };
-=======
-  auto compare = [&overlaps](const UInt &a, const UInt &b) -> bool
-    {return (overlaps[a] == overlaps[b]) ? a > b : overlaps[a] > overlaps[b];};  //for determinism if overlaps match (tieBreaker does not solve that),
-  //otherwise we'd return just `return overlaps[a] > overlaps[b]`. 
-
->>>>>>> b59f646f
+
   // Do a partial sort to divide the winners from the losers.  This sort is
   // faster than a regular sort because it stops after it partitions the
   // elements about the Nth element, with all elements on their correct side of
