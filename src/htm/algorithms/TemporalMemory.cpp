/* ---------------------------------------------------------------------
 * HTM Community Edition of NuPIC
 * Copyright (C) 2013-2016, Numenta, Inc.
 *
 * This program is free software: you can redistribute it and/or modify
 * it under the terms of the GNU Affero Public License version 3 as
 * published by the Free Software Foundation.
 *
 * This program is distributed in the hope that it will be useful,
 * but WITHOUT ANY WARRANTY; without even the implied warranty of
 * MERCHANTABILITY or FITNESS FOR A PARTICULAR PURPOSE.
 * See the GNU Affero Public License for more details.
 *
 * You should have received a copy of the GNU Affero Public License
 * along with this program.  If not, see http://www.gnu.org/licenses.
 * ---------------------------------------------------------------------- */

/** @file
 * Implementation of TemporalMemory
 *
 * The functions in this file use the following argument ordering
 * convention:
 *
 * 1. Output / mutated params
 * 2. Traditional parameters to the function, i.e. the ones that would still
 *    exist if this function were a method on a class
 * 3. Model state (marked const)
 * 4. Model parameters (including "learn")
 */

#include <algorithm> //is_sorted
#include <climits>
#include <cstring>
#include <iomanip>
#include <iostream>
#include <iterator>
#include <string>
#include <vector>
#include <set>


#include <htm/algorithms/TemporalMemory.hpp>

#include <htm/utils/GroupBy.hpp>
#include <htm/algorithms/Anomaly.hpp>

using namespace std;
using namespace htm;


static const UInt TM_VERSION = 2;

TemporalMemory::TemporalMemory() {}

TemporalMemory::TemporalMemory(
    vector<CellIdx> columnDimensions, 
    CellIdx cellsPerColumn,
    SynapseIdx activationThreshold, 
    Permanence initialPermanence,
    Permanence connectedPermanence, 
    SynapseIdx minThreshold, 
    SynapseIdx maxNewSynapseCount,
    Permanence permanenceIncrement, 
    Permanence permanenceDecrement,
    Permanence predictedSegmentDecrement, 
    Int seed, 
    SegmentIdx maxSegmentsPerCell,
    SynapseIdx maxSynapsesPerSegment, 
    bool checkInputs, 
    UInt externalPredictiveInputs,
    ANMode anomalyMode) {

  initialize(columnDimensions, cellsPerColumn, activationThreshold,
             initialPermanence, connectedPermanence, minThreshold,
             maxNewSynapseCount, permanenceIncrement, permanenceDecrement,
             predictedSegmentDecrement, seed, maxSegmentsPerCell,
             maxSynapsesPerSegment, checkInputs, externalPredictiveInputs, anomalyMode);
}

TemporalMemory::~TemporalMemory() {}

void TemporalMemory::initialize(
    vector<CellIdx> columnDimensions, 
    CellIdx cellsPerColumn,
    SynapseIdx activationThreshold, 
    Permanence initialPermanence,
    Permanence connectedPermanence, 
    SynapseIdx minThreshold, 
    SynapseIdx maxNewSynapseCount,
    Permanence permanenceIncrement, 
    Permanence permanenceDecrement,
    Permanence predictedSegmentDecrement, 
    Int seed, 
    SegmentIdx maxSegmentsPerCell,
    SynapseIdx maxSynapsesPerSegment, 
    bool checkInputs, 
    UInt externalPredictiveInputs,
    ANMode anomalyMode) {

  // Validate all input parameters
  NTA_CHECK(columnDimensions.size() > 0) << "Number of column dimensions must be greater than 0";
  NTA_CHECK(cellsPerColumn > 0) << "Number of cells per column must be greater than 0";

  NTA_CHECK(initialPermanence >= 0.0 && initialPermanence <= 1.0);
  NTA_CHECK(connectedPermanence >= 0.0 && connectedPermanence <= 1.0);
  NTA_CHECK(permanenceIncrement >= 0.0 && permanenceIncrement <= 1.0);
  NTA_CHECK(permanenceDecrement >= 0.0 && permanenceDecrement <= 1.0);
  NTA_CHECK(minThreshold <= activationThreshold);

  // Save member variables

  numColumns_ = 1;
  columnDimensions_.clear();
  for (auto &columnDimension : columnDimensions) {
    numColumns_ *= columnDimension;
    columnDimensions_.push_back(columnDimension);
  }

  
  cellsPerColumn_ = cellsPerColumn; //TODO add checks
  activationThreshold_ = activationThreshold;
  initialPermanence_ = initialPermanence;
  connectedPermanence_ = connectedPermanence;
  minThreshold_ = minThreshold;
  maxNewSynapseCount_ = maxNewSynapseCount;
  checkInputs_ = checkInputs;
  permanenceIncrement_ = permanenceIncrement;
  permanenceDecrement_ = permanenceDecrement;
  predictedSegmentDecrement_ = predictedSegmentDecrement;
  externalPredictiveInputs_ = externalPredictiveInputs;

  // Initialize member variables
  connections = Connections(static_cast<CellIdx>(numberOfColumns() * cellsPerColumn_), connectedPermanence_);
  rng_ = Random(seed);

  maxSegmentsPerCell_ = maxSegmentsPerCell;
  maxSynapsesPerSegment_ = maxSynapsesPerSegment;

  tmAnomaly_.mode_ = anomalyMode;

  reset();
}

///*
static CellIdx getLeastUsedCell(Random &rng, 
		                const UInt column, //TODO remove static methods, use private instead
                                const Connections &connections,
                                const UInt cellsPerColumn) {
  const CellIdx start = column * cellsPerColumn;
  const CellIdx end = start + cellsPerColumn;

  size_t minNumSegments = std::numeric_limits<CellIdx>::max();
  UInt32 numTiedCells = 0u;
  //for all cells in a mini-column
  for (CellIdx cell = start; cell < end; cell++) {
    const size_t numSegments = connections.numSegments(cell);
    //..find a cell with least segments
    if (numSegments < minNumSegments) {
      minNumSegments = numSegments;
      numTiedCells = 1u;
    //..and how many of the cells have only these min segments? number of weakest
    } else if (numSegments == minNumSegments) {
      numTiedCells++;
    }
  }

  //randomly select one of the tie-d cells from the losers
  const UInt32 tieWinnerIndex = rng.getUInt32(numTiedCells);
  UInt32 tieIndex = 0;
  for (CellIdx cell = start; cell < end; cell++) {
    if (connections.numSegments(cell) == minNumSegments) {
      if (tieIndex == tieWinnerIndex) {
        return cell;
      } else {
        tieIndex++;
      }
    }
  }

  NTA_THROW << "getLeastUsedCell failed to find a cell";
}
//*/

void TemporalMemory::growSynapses_(
			 const Segment& segment,
                         const SynapseIdx nDesiredNewSynapses,
                         const vector<CellIdx> &prevWinnerCells) {
  
  vector<CellIdx> candidates(prevWinnerCells.begin(), prevWinnerCells.end());
  NTA_ASSERT(std::is_sorted(candidates.begin(), candidates.end()));

<<<<<<< HEAD
  // Skip cells that are already synapsed on by this segment
  // Biological motivation (?):
  // There are structural constraints on the shapes of axons & synapses 
  // which prevent a large number duplicate of connections.
  //
  // It's important to prevent cells from growing duplicate synapses onto a segment, 
  // because otherwise a strong input would be sampled many times and grow many synapses.
  // That would give such input a stronger connection. 
  // Synapses are supposed to have binary effects (0 or 1) but duplicate synapses give 
  // them (synapses 0/1) varying levels of strength.
  for (const Synapse& synapse : connections.synapsesForSegment(segment)) {
    const CellIdx presynapticCell = connections.dataForSynapse(synapse).presynapticCell;
    const auto already = std::lower_bound(candidates.cbegin(), candidates.cend(), presynapticCell);
    if (already != candidates.cend() && *already == presynapticCell) {
      candidates.erase(already);
    }
  }

  const size_t nActual = std::min(static_cast<size_t>(nDesiredNewSynapses) + (size_t)connections.numSynapses(segment), (size_t)maxSynapsesPerSegment_); //even with the new additions, synapses fit to segment's limit
  // Pick nActual cells randomly.
  rng_.shuffle(candidates.begin(), candidates.end());
  for (const auto syn : candidates) {
    if( connections.numSynapses(segment) == nActual) break;
=======
  //figure the number of new synapses to grow
  const size_t nActual = std::min(static_cast<size_t>(nDesiredNewSynapses), candidates.size());
  // ..Check if we're going to surpass the maximum number of synapses.
  Int overrun = static_cast<Int>(connections.numSynapses(segment) + nActual - maxSynapsesPerSegment_);
  if (overrun > 0) {
    connections.destroyMinPermanenceSynapses(segment, static_cast<Int>(overrun), prevWinnerCells); //TODO move this functionality to Connections.createSynapse() 
  }
  // ..Recalculate in case we weren't able to destroy as many synapses as needed.
  const size_t nActualWithMax = std::min(nActual, static_cast<size_t>(maxSynapsesPerSegment_) - connections.numSynapses(segment));

  // Pick nActual cells randomly.
  rng_.shuffle(candidates.begin(), candidates.end());
  const size_t nDesired = connections.numSynapses(segment) + nActualWithMax; //num synapses on seg after this function (+-), see #COND
  for (const auto syn : candidates) {
    // #COND: this loop finishes two folds: a) we ran out of candidates (above), b) we grew the desired number of new synapses (below)
    if(connections.numSynapses(segment) == nDesired) break;
>>>>>>> 686abdf9
    connections.createSynapse(segment, syn, initialPermanence_); //TODO createSynapse consider creating a vector of new synapses at once?
  }
}


void TemporalMemory::activatePredictedColumn_(
    vector<Segment>::const_iterator columnActiveSegmentsBegin,
    vector<Segment>::const_iterator columnActiveSegmentsEnd,
    const SDR &prevActiveCells,
    const vector<CellIdx> &prevWinnerCells,
    const bool learn) {

  auto activeSegment = columnActiveSegmentsBegin;
  do {
    const CellIdx cell = connections.cellForSegment(*activeSegment);
    activeCells_.push_back(cell);
    winnerCells_.push_back(cell);

    // This cell might have multiple active segments.
    do {
      if (learn) { 
        connections.adaptSegment(*activeSegment, prevActiveCells,
                     permanenceIncrement_, permanenceDecrement_, true);

        const Int32 nGrowDesired =
            static_cast<Int32>(maxNewSynapseCount_) -
            numActivePotentialSynapsesForSegment_[*activeSegment];
        if (nGrowDesired > 0) {
          growSynapses_(*activeSegment, nGrowDesired, prevWinnerCells);
        }
      }
    } while (++activeSegment != columnActiveSegmentsEnd &&
             connections.cellForSegment(*activeSegment) == cell);
  } while (activeSegment != columnActiveSegmentsEnd);
}


void TemporalMemory::burstColumn_(
	    const UInt column,
            vector<Segment>::const_iterator columnMatchingSegmentsBegin,
            vector<Segment>::const_iterator columnMatchingSegmentsEnd,
            const SDR &prevActiveCells,
            const vector<CellIdx> &prevWinnerCells,
            const bool learn) {
  // Calculate the active cells.
  const CellIdx start = column * cellsPerColumn_;
  const CellIdx end = start + cellsPerColumn_;
  for (CellIdx cell = start; cell < end; cell++) {
    activeCells_.push_back(cell);
  }

  const auto bestMatchingSegment =
      std::max_element(columnMatchingSegmentsBegin, columnMatchingSegmentsEnd,
                       [&](Segment a, Segment b) {
                         return (numActivePotentialSynapsesForSegment_[a] <
                                 numActivePotentialSynapsesForSegment_[b]);
                       });

  const CellIdx winnerCell =
      (bestMatchingSegment != columnMatchingSegmentsEnd)
          ? connections.cellForSegment(*bestMatchingSegment)
          : getLeastUsedCell(rng_, column, connections, cellsPerColumn_); //TODO replace (with random?) this is extremely costly, removing makes TM 6x faster!

  winnerCells_.push_back(winnerCell);

  // Learn.
  if (learn) {
    if (bestMatchingSegment != columnMatchingSegmentsEnd) {
      // Learn on the best matching segment.
      connections.adaptSegment(*bestMatchingSegment, prevActiveCells,
                   permanenceIncrement_, permanenceDecrement_, true);

      const Int32 nGrowDesired = maxNewSynapseCount_ - numActivePotentialSynapsesForSegment_[*bestMatchingSegment];
      if (nGrowDesired > 0) {
        growSynapses_(*bestMatchingSegment, nGrowDesired, prevWinnerCells);
      }
    } else {
      // No matching segments.
      // Grow a new segment and learn on it.

      // Don't grow a segment that will never match.
      const UInt32 nGrowExact =
          std::min(static_cast<UInt32>(maxNewSynapseCount_), static_cast<UInt32>(prevWinnerCells.size()));
      if (nGrowExact > 0) {
        const Segment segment =
            connections.createSegment(winnerCell, maxSegmentsPerCell_);

        growSynapses_(segment, nGrowExact, prevWinnerCells);
        NTA_ASSERT(connections.numSynapses(segment) == nGrowExact);
      }
    }
  }
}


void TemporalMemory::punishPredictedColumn_(
    vector<Segment>::const_iterator columnMatchingSegmentsBegin,
    vector<Segment>::const_iterator columnMatchingSegmentsEnd,
    const SDR &prevActiveCells) {
  if (predictedSegmentDecrement_ > 0.0) {
    for (auto matchingSegment = columnMatchingSegmentsBegin;
         matchingSegment != columnMatchingSegmentsEnd; matchingSegment++) {
      connections.adaptSegment(*matchingSegment, prevActiveCells,
                   -predictedSegmentDecrement_, 0.0, true);
    }
  }
}

void TemporalMemory::activateCells(const SDR &activeColumns, const bool learn) {
    NTA_CHECK(columnDimensions_.size() > 0) << "TM constructed using the default TM() constructor, which may only be used for serialization. "
	    << "Use TM constructor where you provide at least column dimensions, eg: TM tm({32});";

    NTA_CHECK( activeColumns.dimensions.size() == columnDimensions_.size() )  //this "hack" because columnDimensions_, and SDR.dimensions are vectors
	    //of different type, so we cannot directly compare
	    << "TM invalid input dimensions: " << activeColumns.dimensions.size() << " vs. " << columnDimensions_.size();
    for(size_t i=0; i< columnDimensions_.size(); i++) {
      NTA_CHECK(static_cast<size_t>(activeColumns.dimensions[i]) == static_cast<size_t>(columnDimensions_[i])) << "Dimensions must be the same.";
    }
    auto &sparse = activeColumns.getSparse();

  SDR prevActiveCells({static_cast<CellIdx>(numberOfCells() + externalPredictiveInputs_)});
  prevActiveCells.setSparse(activeCells_);
  activeCells_.clear();

  const vector<CellIdx> prevWinnerCells = std::move(winnerCells_);

  //maps segment S to a new segment that is at start of a column where
  //S belongs. 
  //for 3 cells per columns: 
  //s1_1, s1_2, s1_3, s2_1, s2_2, s2_3, ...
  //columnForSegment (for short here CFS)
  //CFS(s1_1) = s1_1 = "start of column 1"
  //CFS(s1_2) = s1_1
  //CFS(s1_3) = s1_1
  //CFS(s2_1) = s2_1 = "column 2"
  //CFS(s2_2) = s2_1
  //...
  const auto toColumns = [&](const Segment segment) {
    return connections.cellForSegment(segment) / cellsPerColumn_;
  };
  const auto identity = [](const ElemSparse a) {return a;}; //TODO use std::identity when c++20

  for (auto &&columnData : groupBy( //group by columns, and convert activeSegments & matchingSegments to cols. 
           sparse, identity,
           activeSegments_,   toColumns,
           matchingSegments_, toColumns)) {

    Segment column; //we say "column", but it's the first segment of n-segments/cells that belong to the column
    vector<Segment>::const_iterator activeColumnsBegin, activeColumnsEnd, 
	                            columnActiveSegmentsBegin, columnActiveSegmentsEnd, 
                                    columnMatchingSegmentsBegin, columnMatchingSegmentsEnd;

    // for column in activeColumns (the 'sparse' above):
    //   get its active segments ( >= connectedThr)
    //   get its matching segs   ( >= TODO
    std::tie(column, 
             activeColumnsBegin, activeColumnsEnd, 
             columnActiveSegmentsBegin, columnActiveSegmentsEnd, 
             columnMatchingSegmentsBegin, columnMatchingSegmentsEnd
	) = columnData;

    const bool isActiveColumn = activeColumnsBegin != activeColumnsEnd;
    if (isActiveColumn) { //current active column...
      if (columnActiveSegmentsBegin != columnActiveSegmentsEnd) {
	//...was also predicted -> learn :o)
        activatePredictedColumn_(
            columnActiveSegmentsBegin, columnActiveSegmentsEnd,
            prevActiveCells, prevWinnerCells, learn);
      } else {
	//...has not been predicted -> 
        burstColumn_(column,
                     columnMatchingSegmentsBegin, columnMatchingSegmentsEnd,
                     prevActiveCells, prevWinnerCells, 
		     learn);
      }

    } else { // predicted but not active column -> unlearn
      if (learn) {
        punishPredictedColumn_(columnMatchingSegmentsBegin, columnMatchingSegmentsEnd, prevActiveCells);
      }
    } //else: not predicted & not active -> no activity -> does not show up at all
  }
  segmentsValid_ = false;
}


void TemporalMemory::activateDendrites(const bool learn,
                                       const SDR &externalPredictiveInputsActive,
                                       const SDR &externalPredictiveInputsWinners)
{
    if( externalPredictiveInputs_ > 0 )
    {
        NTA_CHECK( externalPredictiveInputsActive.size  == externalPredictiveInputs_ );
        NTA_CHECK( externalPredictiveInputsWinners.size == externalPredictiveInputs_ );
	NTA_CHECK( externalPredictiveInputsActive.dimensions == externalPredictiveInputsWinners.dimensions);
#ifdef NTA_ASSERTIONS_ON
  SDR both(externalPredictiveInputsActive.dimensions);
  both.intersection(externalPredictiveInputsActive, externalPredictiveInputsWinners);
  NTA_ASSERT(both == externalPredictiveInputsWinners) << "externalPredictiveInputsWinners must be a subset of externalPredictiveInputsActive";
#endif
    }
    else
    {
        NTA_CHECK( externalPredictiveInputsActive.getSum() == 0u && externalPredictiveInputsWinners.getSum() == 0u )
            << "External predictive inputs must be declared to TM constructor!";
    }


  if( segmentsValid_ )
    return;

  for(const auto &active : externalPredictiveInputsActive.getSparse()) {
      NTA_ASSERT( active < externalPredictiveInputs_ );
      activeCells_.push_back( static_cast<CellIdx>(active + numberOfCells()) ); 
  }
  for(const auto &winner : externalPredictiveInputsWinners.getSparse()) {
      NTA_ASSERT( winner < externalPredictiveInputs_ );
      winnerCells_.push_back( static_cast<CellIdx>(winner + numberOfCells()) );
  }

  const size_t length = connections.segmentFlatListLength();

  numActivePotentialSynapsesForSegment_.assign(length, 0);
  numActiveConnectedSynapsesForSegment_ = connections.computeActivity(
                              numActivePotentialSynapsesForSegment_,
                              activeCells_,
			      learn);

  // Active segments, connected synapses.
  activeSegments_.clear();
  for (Segment segment = 0; segment < numActiveConnectedSynapsesForSegment_.size(); segment++) {
    if (numActiveConnectedSynapsesForSegment_[segment] >= activationThreshold_) { //TODO move to SegmentData.numConnected?
      activeSegments_.push_back(segment);
    }
  }
  const auto compareSegments = [&](const Segment a, const Segment b) { return connections.compareSegments(a, b); };
  std::sort( activeSegments_.begin(), activeSegments_.end(), compareSegments); //SDR requires sorted when constructed from activeSegments_
  // Update segment bookkeeping.
  if (learn) {
    for (const auto segment : activeSegments_) {
      connections.dataForSegment(segment).lastUsed = connections.iteration(); //TODO the destroySegments based on LRU is expensive. Better random? or "energy" based on sum permanences?
    }
  }

  // Matching segments, potential synapses.
  matchingSegments_.clear();
  for (Segment segment = 0; segment < numActivePotentialSynapsesForSegment_.size(); segment++) {
    if (numActivePotentialSynapsesForSegment_[segment] >= minThreshold_) {
      matchingSegments_.push_back(segment);
    }
  }
  std::sort( matchingSegments_.begin(), matchingSegments_.end(), compareSegments);

  segmentsValid_ = true;
}


void TemporalMemory::compute(const SDR &activeColumns, 
                             const bool learn,
                             const SDR &externalPredictiveInputsActive,
                             const SDR &externalPredictiveInputsWinners)
{
  activateDendrites(learn, externalPredictiveInputsActive, externalPredictiveInputsWinners);

  calculateAnomalyScore_(activeColumns);

  activateCells(activeColumns, learn);
}

void TemporalMemory::calculateAnomalyScore_(const SDR &activeColumns){

  // Update Anomaly Metric.  The anomaly is the percent of active columns that
  // were not predicted. 
  // Must be computed here, between `activateDendrites()` and `activateCells()`.
  switch(tmAnomaly_.mode_) {

	case ANMode::DISABLED: {
	  tmAnomaly_.anomaly_ = 0.5f;
			   } break;

	case ANMode::RAW: {
	  tmAnomaly_.anomaly_ = computeRawAnomalyScore(
							 activeColumns,
							 cellsToColumns( getPredictiveCells() ));
			  } break;

	case ANMode::LIKELIHOOD: {
	  const Real raw = computeRawAnomalyScore(
						 activeColumns,
						 cellsToColumns( getPredictiveCells() ));
	  tmAnomaly_.anomaly_ = tmAnomaly_.anomalyLikelihood_.anomalyProbability(raw);
				 } break;

	case ANMode::LOGLIKELIHOOD: {
	  const Real raw = computeRawAnomalyScore(
						 activeColumns,
						 cellsToColumns( getPredictiveCells() ));
	  const Real like = tmAnomaly_.anomalyLikelihood_.anomalyProbability(raw);
	  const Real log  = tmAnomaly_.anomalyLikelihood_.computeLogLikelihood(like);
	  tmAnomaly_.anomaly_ = log;
				} break;
  // TODO: Update mean & standard deviation of anomaly here.
  };
  NTA_ASSERT(tmAnomaly_.anomaly_ >= 0.0f and tmAnomaly_.anomaly_ <= 1.0f) << "TM.anomaly is out-of-bounds!";


}

void TemporalMemory::compute(const SDR &activeColumns, const bool learn) {
  SDR externalPredictiveInputsActive({ externalPredictiveInputs_ });
  SDR externalPredictiveInputsWinners({ externalPredictiveInputs_ });
  compute( activeColumns, learn, externalPredictiveInputsActive, externalPredictiveInputsWinners );
}

void TemporalMemory::reset(void) {
  activeCells_.clear();
  winnerCells_.clear();
  activeSegments_.clear();
  matchingSegments_.clear();
  segmentsValid_ = false;
  tmAnomaly_.anomaly_ = -1.0f; //TODO reset rather to 0.5 as default (undecided) anomaly
}

// ==============================
//  Helper functions
// ==============================
UInt TemporalMemory::columnForCell(const CellIdx cell) const {
  NTA_ASSERT(cell < numberOfCells());
  return cell / cellsPerColumn_;
}


SDR TemporalMemory::cellsToColumns(const SDR& cells) const {
  auto correctDims = getColumnDimensions(); //nD column dimensions (eg 10x100)
  correctDims.push_back(static_cast<CellIdx>(getCellsPerColumn())); //add n+1-th dimension for cellsPerColumn (eg. 10x100x8)

  NTA_CHECK(cells.dimensions.size() == correctDims.size()) 
	  << "cells.dimensions must match TM's (column dims x cellsPerColumn) ";

  for(size_t i = 0; i<correctDims.size(); i++) 
	  NTA_CHECK(correctDims[i] == cells.dimensions[i]);

  SDR cols(getColumnDimensions());
  auto& dense = cols.getDense();
  for(const auto cell : cells.getSparse()) {
    const auto col = columnForCell(cell);
    dense[col] = static_cast<ElemDense>(1);
  }
  cols.setDense(dense);

  NTA_ASSERT(cols.size == numColumns_); 
  return cols;
}


vector<CellIdx> TemporalMemory::cellsForColumn(CellIdx column) { 
  const CellIdx start = cellsPerColumn_ * column;
  const CellIdx end = start + cellsPerColumn_;

  vector<CellIdx> cellsInColumn;
  cellsInColumn.reserve(cellsPerColumn_);
  for (CellIdx i = start; i < end; i++) {
    cellsInColumn.push_back(i);
  }

  return cellsInColumn;
}

vector<CellIdx> TemporalMemory::getActiveCells() const { return activeCells_; }

void TemporalMemory::getActiveCells(SDR &activeCells) const
{
  NTA_CHECK( activeCells.size == numberOfCells() );
  activeCells.setSparse( getActiveCells() );
}


SDR TemporalMemory::getPredictiveCells() const {

  NTA_CHECK( segmentsValid_ )
    << "Call TM.activateDendrites() before TM.getPredictiveCells()!";

  auto correctDims = getColumnDimensions();
  correctDims.push_back(static_cast<CellIdx>(getCellsPerColumn()));
  SDR predictive(correctDims);

  std::set<CellIdx> uniqueCells;
  //uniqueCells.reserve(activeSegments_.size());

  for (const auto segment : activeSegments_) {
    const CellIdx cell = connections.cellForSegment(segment);
    uniqueCells.insert(cell); //set keeps the cells unique
  }

  vector<CellIdx> predictiveCells(uniqueCells.begin(), uniqueCells.end());
  predictive.setSparse(predictiveCells);
  return predictive;
}


vector<CellIdx> TemporalMemory::getWinnerCells() const { return winnerCells_; }

void TemporalMemory::getWinnerCells(SDR &winnerCells) const
{
  NTA_CHECK( winnerCells.size == numberOfCells() );
  winnerCells.setSparse( getWinnerCells() );
}

vector<Segment> TemporalMemory::getActiveSegments() const
{
  NTA_CHECK( segmentsValid_ )
    << "Call TM.activateDendrites() before TM.getActiveSegments()!";

  return activeSegments_;
}

vector<Segment> TemporalMemory::getMatchingSegments() const
{
  NTA_CHECK( segmentsValid_ )
    << "Call TM.activateDendrites() before TM.getActiveSegments()!";

  return matchingSegments_;
}


SynapseIdx TemporalMemory::getActivationThreshold() const {
  return activationThreshold_;
}

void TemporalMemory::setActivationThreshold(const SynapseIdx activationThreshold) {
  activationThreshold_ = activationThreshold;
}

Permanence TemporalMemory::getInitialPermanence() const {
  return initialPermanence_;
}

void TemporalMemory::setInitialPermanence(const Permanence initialPermanence) {
  initialPermanence_ = initialPermanence;
}

Permanence TemporalMemory::getConnectedPermanence() const {
  return connectedPermanence_;
}

SynapseIdx TemporalMemory::getMinThreshold() const { return minThreshold_; }

void TemporalMemory::setMinThreshold(const SynapseIdx minThreshold) {
  minThreshold_ = minThreshold;
}

SynapseIdx TemporalMemory::getMaxNewSynapseCount() const {
  return maxNewSynapseCount_;
}

void TemporalMemory::setMaxNewSynapseCount(const SynapseIdx maxNewSynapseCount) {
  maxNewSynapseCount_ = maxNewSynapseCount;
}

bool TemporalMemory::getCheckInputs() const { return checkInputs_; }

void TemporalMemory::setCheckInputs(bool checkInputs) {
  checkInputs_ = checkInputs;
}

Permanence TemporalMemory::getPermanenceIncrement() const {
  return permanenceIncrement_;
}

void TemporalMemory::setPermanenceIncrement(Permanence permanenceIncrement) {
  permanenceIncrement_ = permanenceIncrement;
}

Permanence TemporalMemory::getPermanenceDecrement() const {
  return permanenceDecrement_;
}

void TemporalMemory::setPermanenceDecrement(Permanence permanenceDecrement) {
  permanenceDecrement_ = permanenceDecrement;
}

Permanence TemporalMemory::getPredictedSegmentDecrement() const {
  return predictedSegmentDecrement_;
}

void TemporalMemory::setPredictedSegmentDecrement(
    Permanence predictedSegmentDecrement) {
  predictedSegmentDecrement_ = predictedSegmentDecrement;
}

SegmentIdx TemporalMemory::getMaxSegmentsPerCell() const {
  return maxSegmentsPerCell_;
}

SynapseIdx TemporalMemory::getMaxSynapsesPerSegment() const {
  return maxSynapsesPerSegment_;
}

UInt TemporalMemory::version() const { return TM_VERSION; }


static set<pair<CellIdx, SynapseIdx>>
getComparableSegmentSet(const Connections &connections,
                        const vector<Segment> &segments) {
  set<pair<CellIdx, SynapseIdx>> segmentSet;
  for (Segment segment : segments) {
    segmentSet.emplace(connections.cellForSegment(segment),
                       connections.idxOnCellForSegment(segment));
  }
  return segmentSet;
}

bool TemporalMemory::operator==(const TemporalMemory &other) const {
  if (numColumns_ != other.numColumns_ ||
      columnDimensions_ != other.columnDimensions_ ||
      cellsPerColumn_ != other.cellsPerColumn_ ||
      activationThreshold_ != other.activationThreshold_ ||
      minThreshold_ != other.minThreshold_ ||
      maxNewSynapseCount_ != other.maxNewSynapseCount_ ||
      initialPermanence_ != other.initialPermanence_ ||
      connectedPermanence_ != other.connectedPermanence_ ||
      permanenceIncrement_ != other.permanenceIncrement_ ||
      permanenceDecrement_ != other.permanenceDecrement_ ||
      predictedSegmentDecrement_ != other.predictedSegmentDecrement_ ||
      activeCells_ != other.activeCells_ ||
      winnerCells_ != other.winnerCells_ ||
      maxSegmentsPerCell_ != other.maxSegmentsPerCell_ ||
      maxSynapsesPerSegment_ != other.maxSynapsesPerSegment_ ||
      tmAnomaly_.anomaly_ != other.tmAnomaly_.anomaly_ ||
      tmAnomaly_.mode_ != other.tmAnomaly_.mode_ || 
      tmAnomaly_.anomalyLikelihood_ != other.tmAnomaly_.anomalyLikelihood_ ) {
    return false;
  }

  if (connections != other.connections) {
    return false;
  }

  if (getComparableSegmentSet(connections, activeSegments_) !=
          getComparableSegmentSet(other.connections, other.activeSegments_) ||
      getComparableSegmentSet(connections, matchingSegments_) !=
          getComparableSegmentSet(other.connections, other.matchingSegments_)) {
    return false;
  }

  return true;
}

//----------------------------------------------------------------------
// Debugging helpers
//----------------------------------------------------------------------


namespace htm {
std::ostream& operator<< (std::ostream& stream, const TemporalMemory& self)
{
  stream << "Temporal Memory " << self.connections;
  return stream;
}
}


// Print the main TM creation parameters
void TemporalMemory::printParameters(std::ostream& out) const {
  out << "Temporal Memory Parameters\n";
  out << "version                   = " << TM_VERSION << std::endl
      << "numColumns                = " << numberOfColumns() << std::endl
      << "cellsPerColumn            = " << getCellsPerColumn() << std::endl
      << "activationThreshold       = " << getActivationThreshold() << std::endl
      << "initialPermanence         = " << getInitialPermanence() << std::endl
      << "connectedPermanence       = " << getConnectedPermanence() << std::endl
      << "minThreshold              = " << getMinThreshold() << std::endl
      << "maxNewSynapseCount        = " << getMaxNewSynapseCount() << std::endl
      << "permanenceIncrement       = " << getPermanenceIncrement() << std::endl
      << "permanenceDecrement       = " << getPermanenceDecrement() << std::endl
      << "predictedSegmentDecrement = " << getPredictedSegmentDecrement()
      << std::endl
      << "maxSegmentsPerCell        = " << getMaxSegmentsPerCell() << std::endl
      << "maxSynapsesPerSegment     = " << getMaxSynapsesPerSegment()
      << std::endl;
}<|MERGE_RESOLUTION|>--- conflicted
+++ resolved
@@ -189,48 +189,13 @@
   vector<CellIdx> candidates(prevWinnerCells.begin(), prevWinnerCells.end());
   NTA_ASSERT(std::is_sorted(candidates.begin(), candidates.end()));
 
-<<<<<<< HEAD
-  // Skip cells that are already synapsed on by this segment
-  // Biological motivation (?):
-  // There are structural constraints on the shapes of axons & synapses 
-  // which prevent a large number duplicate of connections.
-  //
-  // It's important to prevent cells from growing duplicate synapses onto a segment, 
-  // because otherwise a strong input would be sampled many times and grow many synapses.
-  // That would give such input a stronger connection. 
-  // Synapses are supposed to have binary effects (0 or 1) but duplicate synapses give 
-  // them (synapses 0/1) varying levels of strength.
-  for (const Synapse& synapse : connections.synapsesForSegment(segment)) {
-    const CellIdx presynapticCell = connections.dataForSynapse(synapse).presynapticCell;
-    const auto already = std::lower_bound(candidates.cbegin(), candidates.cend(), presynapticCell);
-    if (already != candidates.cend() && *already == presynapticCell) {
-      candidates.erase(already);
-    }
-  }
-
   const size_t nActual = std::min(static_cast<size_t>(nDesiredNewSynapses) + (size_t)connections.numSynapses(segment), (size_t)maxSynapsesPerSegment_); //even with the new additions, synapses fit to segment's limit
+
   // Pick nActual cells randomly.
   rng_.shuffle(candidates.begin(), candidates.end());
   for (const auto syn : candidates) {
-    if( connections.numSynapses(segment) == nActual) break;
-=======
-  //figure the number of new synapses to grow
-  const size_t nActual = std::min(static_cast<size_t>(nDesiredNewSynapses), candidates.size());
-  // ..Check if we're going to surpass the maximum number of synapses.
-  Int overrun = static_cast<Int>(connections.numSynapses(segment) + nActual - maxSynapsesPerSegment_);
-  if (overrun > 0) {
-    connections.destroyMinPermanenceSynapses(segment, static_cast<Int>(overrun), prevWinnerCells); //TODO move this functionality to Connections.createSynapse() 
-  }
-  // ..Recalculate in case we weren't able to destroy as many synapses as needed.
-  const size_t nActualWithMax = std::min(nActual, static_cast<size_t>(maxSynapsesPerSegment_) - connections.numSynapses(segment));
-
-  // Pick nActual cells randomly.
-  rng_.shuffle(candidates.begin(), candidates.end());
-  const size_t nDesired = connections.numSynapses(segment) + nActualWithMax; //num synapses on seg after this function (+-), see #COND
-  for (const auto syn : candidates) {
     // #COND: this loop finishes two folds: a) we ran out of candidates (above), b) we grew the desired number of new synapses (below)
-    if(connections.numSynapses(segment) == nDesired) break;
->>>>>>> 686abdf9
+    if(connections.numSynapses(segment) == nActual) break;
     connections.createSynapse(segment, syn, initialPermanence_); //TODO createSynapse consider creating a vector of new synapses at once?
   }
 }
