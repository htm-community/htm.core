--- conflicted
+++ resolved
@@ -189,31 +189,6 @@
   vector<CellIdx> candidates(prevWinnerCells.begin(), prevWinnerCells.end());
   NTA_ASSERT(std::is_sorted(candidates.begin(), candidates.end()));
 
-<<<<<<< HEAD
-  // Skip cells that are already synapsed on by this segment
-  // Biological motivation (?):
-  // There are structural constraints on the shapes of axons & synapses 
-  // which prevent a large number duplicate of connections.
-  //
-  // It's important to prevent cells from growing duplicate synapses onto a segment, 
-  // because otherwise a strong input would be sampled many times and grow many synapses.
-  // That would give such input a stronger connection. 
-  // Synapses are supposed to have binary effects (0 or 1) but duplicate synapses give 
-  // them (synapses 0/1) varying levels of strength.
-  for (const Synapse& synapse : connections.synapsesForSegment(segment)) {
-    const CellIdx presynapticCell = connections.dataForSynapse(synapse).presynapticCell;
-    const auto already = std::lower_bound(candidates.cbegin(), candidates.cend(), presynapticCell);
-    if (already != candidates.cend() && *already == presynapticCell) {
-      candidates.erase(already);
-    }
-  }
-
-  const size_t nActual = std::min(static_cast<size_t>(nDesiredNewSynapses) + (size_t)connections.numSynapses(segment), (size_t)maxSynapsesPerSegment_); //even with the new additions, synapses fit to segment's limit
-  // Pick nActual cells randomly.
-  rng_.shuffle(candidates.begin(), candidates.end());
-  for (const auto syn : candidates) {
-    if( connections.numSynapses(segment) == nActual) break;
-=======
   //figure the number of new synapses to grow
   const size_t nActual = std::min(static_cast<size_t>(nDesiredNewSynapses), candidates.size());
   // ..Check if we're going to surpass the maximum number of synapses.
@@ -230,7 +205,6 @@
   for (const auto syn : candidates) {
     // #COND: this loop finishes two folds: a) we ran out of candidates (above), b) we grew the desired number of new synapses (below)
     if(connections.numSynapses(segment) == nDesired) break;
->>>>>>> 422b296a
     connections.createSynapse(segment, syn, initialPermanence_); //TODO createSynapse consider creating a vector of new synapses at once?
   }
 }
