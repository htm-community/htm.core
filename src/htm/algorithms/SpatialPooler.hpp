/* ---------------------------------------------------------------------
 * HTM Community Edition of NuPIC
 * Copyright (C) 2013, Numenta, Inc.
 *
 * This program is free software: you can redistribute it and/or modify
 * it under the terms of the GNU Affero Public License version 3 as
 * published by the Free Software Foundation.
 *
 * This program is distributed in the hope that it will be useful,
 * but WITHOUT ANY WARRANTY; without even the implied warranty of
 * MERCHANTABILITY or FITNESS FOR A PARTICULAR PURPOSE.
 * See the GNU Affero Public License for more details.
 *
 * You should have received a copy of the GNU Affero Public License
 * along with this program.  If not, see http://www.gnu.org/licenses.
 * ---------------------------------------------------------------------- */

/** @file
 * Definitions for the Spatial Pooler in C++
 */

#ifndef NTA_spatial_pooler_HPP
#define NTA_spatial_pooler_HPP

#include <iostream>
#include <vector>
#include <iomanip> // std::setprecision
#include <htm/algorithms/Connections.hpp>
#include <htm/types/Types.hpp>
#include <htm/types/Serializable.hpp>
#include <htm/types/Sdr.hpp>


namespace htm {

using namespace std;

/**
 * CLA spatial pooler implementation in C++.
 *
 * ### Description
 * The Spatial Pooler is responsible for creating a sparse distributed
 * representation of the input. Given an input it computes a set of sparse
 * active columns and simultaneously updates its permanences, duty cycles,
 * etc.
 *
 * The primary public interfaces to this function are the "initialize"
 * and "compute" methods.
 *
 * Example usage:
 *
 *     SpatialPooler sp;
 *     sp.initialize(inputDimensions, columnDimensions, <parameters>);
 *     while (true) {
 *        <get input vector>
 *        sp.compute(inputVector, learn, activeColumns)
 *        <do something with output>
 *     }
 *
 */
class SpatialPooler : public Serializable
{
public:

  const Real MAX_LOCALAREADENSITY = 0.5f; //require atleast 2 areas

  SpatialPooler();
  SpatialPooler(const vector<UInt> inputDimensions, const vector<UInt> columnDimensions,
                UInt potentialRadius = 16u, Real potentialPct = 0.5f,
                bool globalInhibition = true, 
		Real localAreaDensity = 0.05f, //5%
                UInt stimulusThreshold = 0u, 
		Real synPermInactiveDec = 0.008f,
                Real synPermActiveInc = 0.05f, 
		Real synPermConnected = 0.1f,
                Real minPctOverlapDutyCycles = 0.001f,
                UInt dutyCyclePeriod = 1000u, 
		Real boostStrength = 0.0f,
                Int seed = 1, 
		UInt spVerbosity = 0u, 
		bool wrapAround = true);

  virtual ~SpatialPooler() {}

  // equals operators
  virtual bool operator==(const SpatialPooler& o) const;
  inline bool operator!=(const SpatialPooler& o) const { return !this->operator==(o); }
  inline bool equals(const SpatialPooler& o) const { return this->operator==(o); } //equals is for PY


  /**
  Initialize the spatial pooler using the given parameters.

  @param inputDimensions A list of integers representing the
        dimensions of the input vector. Format is [height, width,
        depth, ...], where each value represents the size of the
        dimension. For a topology of one dimesion with 100 inputs
        use [100]. For a two dimensional topology of 10x5
        use [10,5].

  @param columnDimensions A list of integers representing the
        dimensions of the columns in the region. Format is [height,
        width, depth, ...], where each value represents the size of
        the dimension. For a topology of one dimesion with 2000
        columns use 2000, or [2000]. For a three dimensional
        topology of 32x64x16 use [32, 64, 16].

  @param potentialRadius This parameter deteremines the extent of the
        input that each column can potentially be connected to. This
        can be thought of as the input bits that are visible to each
        column, or a 'receptive field' of the field of vision. A large
        enough value will result in global coverage, meaning
        that each column can potentially be connected to every input
        bit. This parameter defines a square (or hyper square) area: a
        column will have a max square potential pool with sides of
        length `(2 * potentialRadius + 1)`, rounded to fit into each dimension.

  @param potentialPct The percent of the inputs, within a column's
        potential radius, that a column can be connected to. If set to
        1, the column will be connected to every input within its
        potential radius. This parameter is used to give each column a
        unique potential pool when a large potentialRadius causes
        overlap between the columns. At initialization time we choose
        ((2*potentialRadius + 1)^(# inputDimensions) * potentialPct)
        input bits to comprise the column's potential pool.

  @param globalInhibition If true, then during inhibition phase the
        winning columns are selected as the most active columns from the
        region as a whole. Otherwise, the winning columns are selected
        with resepct to their local neighborhoods. Global inhibition
        boosts performance significantly but there is no topology at the
        output.

  @param localAreaDensity The desired density of active columns within
        a local inhibition area (the size of which is set by the
        internally calculated inhibitionRadius, which is in turn
        determined from the average size of the connected potential
        pools of all columns). The inhibition logic will insure that at
        most N columns remain ON within a local inhibition area, where
        N = localAreaDensity * (total number of columns in inhibition
        area)
        Default: 0.05 (5%)	

  @param stimulusThreshold This is a number specifying the minimum
        number of synapses that must be active in order for a column to
        turn ON. The purpose of this is to prevent noisy input from
        activating columns.

  @param synPermInactiveDec The amount by which the permanence of an
        inactive synapse is decremented in each learning step.

  @param synPermActiveInc The amount by which the permanence of an
        active synapse is incremented in each round.

  @param synPermConnected The default connected threshold. Any synapse
        whose permanence value is above the connected threshold is
        a "connected synapse", meaning it can contribute to
        the cell's firing.

  @param minPctOverlapDutyCycles A number between 0 and 1.0, used to set
        a floor on how often a column should have at least
        stimulusThreshold active inputs. Periodically, each column looks
        at the overlap duty cycle of all other column within its
        inhibition radius and sets its own internal minimal acceptable
        duty cycle to: minPctDutyCycleBeforeInh * max(other columns'
        duty cycles). On each iteration, any column whose overlap duty
        cycle falls below this computed value will get all of its
        permanence values boosted up by synPermActiveInc. Raising all
        permanences in response to a sub-par duty cycle before
        inhibition allows a cell to search for new inputs when either
        its previously learned inputs are no longer ever active, or when
        the vast majority of them have been "hijacked" by other columns.

  @param dutyCyclePeriod The period used to calculate duty cycles.
        Higher values make it take longer to respond to changes in
        boost. Shorter values make it potentially more unstable and
        likely to oscillate.

  @param boostStrength A number greater or equal than 0, used to
        control boosting strength. 
	No boosting is applied if it is set to 0.0, (runs faster due to skipped code).
        The strength of boosting increases as a function of boostStrength.
        Boosting encourages columns to have similar activeDutyCycles as their
        neighbors, which will lead to more efficient use of columns. However,
        too much boosting may also lead to instability of SP outputs.


  @param seed Seed for our random number generator. If seed is < 0
        a randomly generated seed is used. The behavior of the spatial
        pooler is deterministic once the seed is set.

  @param spVerbosity spVerbosity level: 0, 1, 2, or 3

  @param wrapAround boolean value that determines whether or not inputs
        at the beginning and end of an input dimension are considered
        neighbors for the purpose of mapping inputs to columns.

   */
  virtual void
  initialize(const vector<UInt>& inputDimensions, 
	     const vector<UInt>& columnDimensions,
             UInt potentialRadius = 16u, 
	     Real potentialPct = 0.5f,
             bool globalInhibition = true, 
	     Real localAreaDensity = 0.05f,
             UInt stimulusThreshold = 0u,
             Real synPermInactiveDec = 0.01f, Real synPermActiveInc = 0.1f,
             Real synPermConnected = 0.1f, Real minPctOverlapDutyCycles = 0.001f,
             UInt dutyCyclePeriod = 1000u, Real boostStrength = 0.0f,
             Int seed = 1, UInt spVerbosity = 0u, bool wrapAround = true);


  /**
  This is the main workshorse method of the SpatialPooler class. This
  method takes an input SDR and computes the set of output active
  columns. If 'learn' is set to True, this method also performs
  learning.

  @param input An SDR that comprises the input to the spatial pooler.  The size
        of the SDR must mach total number of input bits implied by the
        constructor (also returned by the method getNumInputs).

  @param learn A boolean value indicating whether learning should be
        performed. Learning entails updating the permanence values of
        the synapses, duty cycles, etc. Learning is typically on but
        setting learning to 'off' is useful for analyzing the current
        state of the SP. For example, you might want to feed in various
        inputs and examine the resulting SDR's. Note that if learning
        is off, boosting is turned off and columns that have never won
        will be removed from activeVector.  TODO: we may want to keep
        boosting on even when learning is off.

  @param active An SDR representing the winning columns after
        inhibition. The size of the SDR is equal to the number of
        columns (also returned by the method getNumColumns).
   */
  virtual void compute(const SDR &input, const bool learn, SDR &active);


  /**
   * Get the version number of this spatial pooler.

   * @returns Integer version number.
   */
  virtual UInt version() const { return version_; };

  /**
  save_ar()/load_ar() Serialize the current state of the spatial pooler to the
  specified file and deserialize it.

  @param Archive& ar  See Serializable.hpp
   */
  CerealAdapter;  // see Serializable.hpp
  // FOR Cereal Serialization
  template<class Archive>
  void save_ar(Archive& ar) const {
    ar(CEREAL_NVP(inputDimensions_),
       CEREAL_NVP(columnDimensions_));
    ar(CEREAL_NVP(numInputs_),
       CEREAL_NVP(numColumns_),
       CEREAL_NVP(potentialRadius_),
       CEREAL_NVP(potentialPct_),
       CEREAL_NVP(initConnectedPct_),
       CEREAL_NVP(globalInhibition_),
       CEREAL_NVP(localAreaDensity_),
       CEREAL_NVP(stimulusThreshold_),
       CEREAL_NVP(inhibitionRadius_),
       CEREAL_NVP(dutyCyclePeriod_),
       CEREAL_NVP(boostStrength_),
       CEREAL_NVP(iterationNum_),
       CEREAL_NVP(iterationLearnNum_),
       CEREAL_NVP(spVerbosity_),
       CEREAL_NVP(updatePeriod_),
       CEREAL_NVP(synPermInactiveDec_),
       CEREAL_NVP(synPermActiveInc_),
       CEREAL_NVP(synPermBelowStimulusInc_),
       CEREAL_NVP(synPermConnected_),
       CEREAL_NVP(minPctOverlapDutyCycles_),
       CEREAL_NVP(wrapAround_));
    ar(CEREAL_NVP(boostFactors_));
    ar(CEREAL_NVP(overlapDutyCycles_));
    ar(CEREAL_NVP(activeDutyCycles_));
    ar(CEREAL_NVP(minOverlapDutyCycles_));
    ar(CEREAL_NVP(connections_));
    ar(CEREAL_NVP(rng_));
  }
  // FOR Cereal Deserialization
  template<class Archive>
  void load_ar(Archive& ar) {
    ar(CEREAL_NVP(inputDimensions_),
       CEREAL_NVP(columnDimensions_));
    ar(CEREAL_NVP(numInputs_),
       CEREAL_NVP(numColumns_),
       CEREAL_NVP(potentialRadius_),
       CEREAL_NVP(potentialPct_),
       CEREAL_NVP(initConnectedPct_),
       CEREAL_NVP(globalInhibition_),
       CEREAL_NVP(localAreaDensity_),
       CEREAL_NVP(stimulusThreshold_),
       CEREAL_NVP(inhibitionRadius_),
       CEREAL_NVP(dutyCyclePeriod_),
       CEREAL_NVP(boostStrength_),
       CEREAL_NVP(iterationNum_),
       CEREAL_NVP(iterationLearnNum_),
       CEREAL_NVP(spVerbosity_),
       CEREAL_NVP(updatePeriod_),
       CEREAL_NVP(synPermInactiveDec_),
       CEREAL_NVP(synPermActiveInc_),
       CEREAL_NVP(synPermBelowStimulusInc_),
       CEREAL_NVP(synPermConnected_),
       CEREAL_NVP(minPctOverlapDutyCycles_),
       CEREAL_NVP(wrapAround_));
    ar(CEREAL_NVP(boostFactors_));
    ar(CEREAL_NVP(overlapDutyCycles_));
    ar(CEREAL_NVP(activeDutyCycles_));
    ar(CEREAL_NVP(minOverlapDutyCycles_));
    ar(CEREAL_NVP(connections_));
    ar(CEREAL_NVP(rng_));

    // initialize ephemeral members
    overlaps_.resize(numColumns_);
    boostedOverlaps_.resize(numColumns_);
  }

  /**
  Returns the dimensions of the columns in the region.

  @returns Integer number of column dimension.
  */
  vector<UInt> getColumnDimensions() const;

  /**
  Returns the dimensions of the input vector.

  @returns Integer vector of input dimension.
  */
  vector<UInt> getInputDimensions() const;

  /**
  Returns the total number of columns.

  @returns Integer number of column numbers.
  */
  UInt getNumColumns() const;

  /**
  Returns the total number of inputs.

  @returns Integer number of inputs.
  */
  UInt getNumInputs() const;

  /**
  Returns the potential radius.

  @returns Integer number of potential radius.
  */
  UInt getPotentialRadius() const;

  /**
  Sets the potential radius.

  @param potentialRadius integer number of potential raduis.
  */
  void setPotentialRadius(UInt potentialRadius);
  /**
  Returns the potential percent.

  @returns real number of the potential percent.
  */
  Real getPotentialPct() const;

  /**
  Sets the potential percent.

  @param potentialPct real number of potential percent.
  */
  void setPotentialPct(Real potentialPct);

  /**
  @returns boolen value of whether global inhibition is enabled.
  */
  bool getGlobalInhibition() const;

  /**
  Sets global inhibition.

  @param globalInhibition boolen varable of whether global inhibition is
  enabled.
  */
  void setGlobalInhibition(bool globalInhibition);

  /**
  Returns the local area density. Returns a value less than 0 if parameter
  is unused.

  @returns real number of local area density.
  */
  Real getLocalAreaDensity() const;

  /**
  Sets the local area density. Invalidates the 'numActivePerInhArea'
  parameter.
  @param localAreaDensity real number of local area density.
  */
  void setLocalAreaDensity(Real localAreaDensity);

  /**
  Returns the stimulus threshold.

  @returns integer number of stimulus threshold.
  */
  UInt getStimulusThreshold() const;

  /**
  Sets the stimulus threshold.

  @param stimulusThreshold (positive) integer number of stimulus threshold
  */
  void setStimulusThreshold(UInt stimulusThreshold);

  /**
  Returns the inhibition radius.

  @returns (positive) integer of inhibition radius/
  */
  UInt getInhibitionRadius() const;
  /**
  Sets the inhibition radius.

  @param inhibitionRadius integer of inhibition radius.
  */
  void setInhibitionRadius(UInt inhibitionRadius);

  /**
  Returns the duty cycle period.

  @returns integer of duty cycle period.
  */
  UInt getDutyCyclePeriod() const;

  /**
  Sets the duty cycle period.

  @param dutyCyclePeriod integer number of duty cycle period.
  */
  void setDutyCyclePeriod(UInt dutyCyclePeriod);

  /**
  Returns the maximum boost value.

  @returns real number of the maximum boost value.
  */
  Real getBoostStrength() const;

  /**
  Sets the strength of boost.

  @param boostStrength real number of boosting strength,
  must be larger than 0.0
  */
  void setBoostStrength(Real boostStrength);

  /**
  Returns the iteration number.

  @returns integer number of iteration number.
  */
  UInt getIterationNum() const;

  /**
  Sets the iteration number.

  @param iterationNum integer number of iteration number.
  */
  void setIterationNum(UInt iterationNum);

  /**
  Returns the learning iteration number.

  @returns integer of the learning iteration number.
  */
  UInt getIterationLearnNum() const;

  /**
  Sets the learning iteration number.

  @param iterationLearnNum integer of learning iteration number.
  */
  void setIterationLearnNum(UInt iterationLearnNum);

  /**
  Returns the verbosity level.

  @returns integer of the verbosity level.
  */
  UInt getSpVerbosity() const;

  /**
  Sets the verbosity level.

  @param spVerbosity integer of verbosity level.
  */
  void setSpVerbosity(UInt spVerbosity);

  /**
  Returns boolean value of wrapAround which indicates if receptive
  fields should wrap around from the beginning the input dimensions
  to the end.

  @returns the boolean value of wrapAround.
  */
  bool getWrapAround() const;

  /**
  Sets wrapAround.

  @param wrapAround boolean value
  */
  void setWrapAround(bool wrapAround);

  /**
  Returns the update period.

  @returns integer of update period.
  */
  UInt getUpdatePeriod() const;
  /**
  Sets the update period.

  @param updatePeriod integer of update period.
  */
  void setUpdatePeriod(UInt updatePeriod);

  /**
  Returns the permanence increment amount for active synapses
  inputs.

  @returns real number of the permanence increment amount for active synapses
  inputs.
  */
  Real getSynPermActiveInc() const;
  /**
  Sets the permanence increment amount for active synapses
  inputs.

  @param synPermActiveInc real number of the permanence increment amount
  for active synapses inputs, must be >0.
  */
  void setSynPermActiveInc(Real synPermActiveInc);

  /**
  Returns the permanence decrement amount for inactive synapses.

  @returns real number of the permanence decrement amount for inactive synapses.
  */
  Real getSynPermInactiveDec() const;
  /**
  Returns the permanence decrement amount for inactive synapses.

  @param synPermInactiveDec real number of the permanence decrement amount for
  inactive synapses.
  */
  void setSynPermInactiveDec(Real synPermInactiveDec);

  /**
  Returns the permanence increment amount for columns that have not been
  recently active.

  @returns positive real number of the permanence increment amount for columns
  that have not been recently active.
  */
  Real getSynPermBelowStimulusInc() const;
  /**
  Sets the permanence increment amount for columns that have not been
  recently active.

  @param synPermBelowStimulusInc real number of the permanence increment amount
  for columns that have not been recently active, must be larger than 0.
  */
  void setSynPermBelowStimulusInc(Real synPermBelowStimulusInc);

  /**
  Returns the permanence amount that qualifies a synapse as
  being connected.

  @returns real number of the permanence amount
  that qualifies a synapse as being connected.
  */
  Real getSynPermConnected() const;

  /**
  Returns the maximum permanence amount a synapse can
  achieve.

  @returns real number of the max permanence amount.
  */
  Real getSynPermMax() const;

  /**
  Returns the minimum tolerated overlaps, given as percent of
  neighbors overlap score.

  @returns real number of the minimum tolerated overlaps.
  */
  Real getMinPctOverlapDutyCycles() const;
  /**
  Sets the minimum tolerated overlaps, given as percent of
  neighbors overlap score.

  @param minPctOverlapDutyCycles real number of the minimum tolerated overlaps.
  */
  void setMinPctOverlapDutyCycles(Real minPctOverlapDutyCycles);

  /**
  Returns the boost factors for all columns. 'boostFactors' size must
  match the number of columns.

  @param boostFactors real array to store boost factors of all columns.
  */
  void getBoostFactors(Real boostFactors[]) const;
  /**
  Sets the boost factors for all columns. 'boostFactors' size must
  match the number of columns.

  @param boostFactors real array of boost factors of all columns.
  */
  void setBoostFactors(Real boostFactors[]);

  /**
  Returns the overlap duty cycles for all columns. 'overlapDutyCycles'
  size must match the number of columns.

  @param overlapDutyCycles real array to store overlap duty cycles for all
  columns.
  */
  void getOverlapDutyCycles(Real overlapDutyCycles[]) const;
  /**
  Sets the overlap duty cycles for all columns. 'overlapDutyCycles'
  size must match the number of columns.

  @param overlapDutyCycles real array of the overlap duty cycles for all
  columns.
  */
  void setOverlapDutyCycles(const Real overlapDutyCycles[]);

  /**
  Returns the activity duty cycles for all columns. 'activeDutyCycles'
  size must match the number of columns.

  @param activeDutyCycles real array to store activity duty cycles for all
  columns.
  */
  void getActiveDutyCycles(Real activeDutyCycles[]) const;
  /**
  Sets the activity duty cycles for all columns. 'activeDutyCycles'
  size must match the number of columns.

  @param activeDutyCycles real array of the activity duty cycles for all
  columns.
  */
  void setActiveDutyCycles(const Real activeDutyCycles[]);

  /**
  Returns the minimum overlap duty cycles for all columns.

  @param minOverlapDutyCycles real arry to store mininum overlap duty cycles for
  all columns. 'minOverlapDutyCycles' size must match the number of columns.
  */
  void getMinOverlapDutyCycles(Real minOverlapDutyCycles[]) const;
  /**
  Sets the minimum overlap duty cycles for all columns.
  '_minOverlapDutyCycles' size must match the number of columns.

  @param minOverlapDutyCycles real array of the minimum overlap duty cycles for
  all columns.
  */
  void setMinOverlapDutyCycles(const Real minOverlapDutyCycles[]);

  /**
  Returns the potential mapping for a given column. 'potential' size
  must match the number of inputs.

  @param column integer of column index.

  @param potential integer array of potential mapping for the selected column.
  */
  void getPotential(UInt column, UInt potential[]) const;
  /**
  Sets the potential mapping for a given column. 'potential' size
  must match the number of inputs.

  @param column integer of column index.

  @param potential integer array of potential mapping for the selected column.
  */
  void setPotential(UInt column, const UInt potential[]);

  /**
  Returns the permanence values for a given column. 'permanence' size
  must match the number of inputs.

  @param column integer of column index.

  @param permanence real array to store permanence values for the selected
  column.
  */
  void getPermanence(UInt column, Real permanence[]) const;
  /**
  Sets the permanence values for a given column. 'permanence' size
  must match the number of inputs.

  @param column integer of column index.

  @param permanence real array of permanence values for the selected column.
  */
  void setPermanence(UInt column, const Real permanence[]);

  /**
  Returns the connected synapses for a given column.
  'connectedSynapses' size must match the number of inputs.

  @param column integer of column index.

  @param connectedSynapses integer array to store the connected synapses for a
  given column.
  */
  void getConnectedSynapses(UInt column, UInt connectedSynapses[]) const;

  /**
  Returns the number of connected synapses for all columns.
  'connectedCounts' size must match the number of columns.

  @param connectedCounts integer array to store the connected synapses for all
  columns.
  */
  void getConnectedCounts(UInt connectedCounts[]) const;


  /**
  Returns the overlap score for each column.
   */
  const std::vector<SynapseIdx> &getOverlaps() const;

  /**
  Returns the boosted overlap score for each column.
   */
  const vector<Real> &getBoostedOverlaps() const;

  ///////////////////////////////////////////////////////////
  //
  // Implementation methods. all methods below this line are
  // NOT part of the public API


  void boostOverlaps_(const vector<SynapseIdx> &overlaps, vector<Real> &boostedOverlaps) const;

  /**
    Maps a column to its respective input index, keeping to the topology of
    the region. It takes the index of the column as an argument and determines
    what is the index of the flattened input vector that is to be the center of
    the column's potential pool. It distributes the columns over the inputs
    uniformly. The return value is an integer representing the index of the
    input bit. Examples of the expected output of this method:
    * If the topology is one dimensional, and the column index is 0, this
      method will return the input index 0. If the column index is 1, and there
      are 3 columns over 7 inputs, this method will return the input index 3.
    * If the topology is two dimensional, with column dimensions [3, 5] and
      input dimensions [7, 11], and the column index is 3, the method
      returns input index 8.

    ----------------------------
    @param index       The index identifying a column in the permanence,
    potential and connectivity matrices.
    @param wrapAround  A boolean value indicating that boundaries should be
                       ignored.
    Used only during initialization.
  */
  UInt initMapColumn_(UInt column) const;

  /**
    Maps a column to its input bits.

    This method encapsultes the topology of
    the region. It takes the index of the column as an argument and determines
    what are the indices of the input vector that are located within the
    column's potential pool. The return value is a list containing the indices
    of the input bits. The current implementation of the base class only
    supports a 1 dimensional topology of columns with a 1 dimensional topology
    of inputs. To extend this class to support 2-D topology you will need to
    override this method. Examples of the expected output of this method:
    * If the potentialRadius is greater than or equal to the entire input
      space, (global visibility), then this method returns an array filled with
      all the indices
    * If the topology is one dimensional, and the potentialRadius is 5, this
      method will return an array containing 5 consecutive values centered on
      the index of the column (wrapping around if necessary).
    * If the topology is two dimensional (not implemented), and the
      potentialRadius is 5, the method should return an array containing 25
      '1's, where the exact indices are to be determined by the mapping from
      1-D index to 2-D position.
    Used only at initialization.

    ----------------------------
    @param column         An int index identifying a column in the permanence,
    potential and connectivity matrices.

    @param wrapAround  A boolean value indicating that boundaries should be
                       ignored.
  */
  vector<UInt> initMapPotential_(UInt column, bool wrapAround);

  /**
  Returns a randomly generated permanence value for a synapses that is
  initialized in a connected state.

  The basic idea here is to initialize
  permanence values very close to synPermConnected so that a small number of
  learning steps could make it disconnected or connected.

  Note: experimentation was done a long time ago on the best way to initialize
  permanence values, but the history for this particular scheme has been lost.

  @returns real number of a randomly generated permanence value for a synapses
  that is initialized in a connected state.
  */
  Real initPermConnected_();
  /**
      Returns a randomly generated permanence value for a synapses that is to be
      initialized in a non-connected state.

      @returns real number of a randomly generated permanence value for a
     synapses that is to be initialized in a non-connected state.
  */
  Real initPermNonConnected_();

  /**
    Initializes the permanences of a column. The method
    returns a 1-D array the size of the input, where each entry in the
    array represents the initial permanence value between the input bit
    at the particular index in the array, and the column represented by
    the 'index' parameter.

    @param potential      A int vector specifying the potential pool of the
    column. Permanence values will only be generated for input bits

                    corresponding to indices for which the mask value is 1.
    @param connectedPct   A real value between 0 or 1 specifying the percent of
    the input bits that will start off in a connected state.
  */
  vector<Real> initPermanence_(const vector<UInt> &potential, Real connectedPct);

  void clip_(vector<Real> &perm) const;

  void raisePermanencesToThreshold_(vector<Real> &perm,
                                    const vector<UInt> &potential) const;

  /**
     This function determines each column's overlap with the current
     input vector.

     The overlap of a column is the number of synapses for that column
     that are connected (permanence value is greater than
     '_synPermConnected') to input bits which are turned on. The
     implementation takes advantage of the SparseBinaryMatrix class to
     perform this calculation efficiently.

     @param inputVector
     a int array of 0's and 1's that comprises the input to the spatial
     pooler.

     @param overlap
     an int vector containing the overlap score for each column. The
     overlap score for a column is defined as the number of synapses in
     a "connected state" (connected synapses) that are connected to
     input bits which are turned on.
  */
<<<<<<< HEAD
  void calculateOverlap_(const SDR &input, vector<SynapseIdx> &overlap);
=======
  void calculateOverlap_(const SDR &input, vector<SynapseIdx> &overlap, const bool learn = true);
  void calculateOverlapPct_(const vector<SynapseIdx> &overlaps, vector<Real> &overlapPct) const;
>>>>>>> 6475fba9

  /**
      Performs inhibition. This method calculates the necessary values needed to
      actually perform inhibition and then delegates the task of picking the
      active columns to helper functions.


      @param overlaps       an array containing the overlap score for each
     column. The overlap score for a column is defined as the number of synapses
     in a "connected state" (connected synapses) that are connected to input
     bits which are turned on.

      @param activeColumns an int array containing the indices of the active
     columns.
  */
  void inhibitColumns_(const vector<Real> &overlaps,
                       vector<CellIdx> &activeColumns) const;

  /**
     Perform global inhibition.

     Performing global inhibition entails picking the top 'numActive'
     columns with the highest overlap score in the entire region. At
     most half of the columns in a local neighborhood are allowed to be
     active. Columns with an overlap score below the 'stimulusThreshold'
     are always inhibited.

     @param overlaps
     a real array containing the overlap score for each column. The
     overlap score for a column is defined as the number of synapses in
     a "connected state" (connected synapses) that are connected to
     input bits which are turned on.

     @param density
     a real number of the fraction of columns to survive inhibition.

     @param activeColumns
     an int array containing the indices of the active columns.
  */
  void inhibitColumnsGlobal_(const vector<Real> &overlaps, 
		             const Real density,
                             vector<UInt> &activeColumns) const;

  /**
     Performs local inhibition.

     Local inhibition is performed on a column by column basis. Each
     column observes the overlaps of its neighbors and is selected if
     its overlap score is within the top 'numActive' in its local
     neighborhood. At most half of the columns in a local neighborhood
     are allowed to be active. Columns with an overlap score below the
     'stimulusThreshold' are always inhibited.

     ----------------------------
     @param overlaps
     an array containing the overlap score for each column. The overlap
     score for a column is defined as the number of synapses in a
     "connected state" (connected synapses) that are connected to input
     bits which are turned on.

     @param density
     The fraction of columns to survive inhibition. This value is only
     an intended target. Since the surviving columns are picked in a
     local fashion, the exact fraction of surviving columns is likely to
     vary.

     @param activeColumns
     an int array containing the indices of the active columns.
  */
  void inhibitColumnsLocal_(const vector<Real> &overlaps, 
		            const Real density,
                            vector<UInt> &activeColumns) const;

  /**
      The primary method in charge of learning.

      Adapts the permanence values of
      the synapses based on the input vector, and the chosen columns after
      inhibition round. Permanence values are increased for synapses connected
     to input bits that are turned on, and decreased for synapses connected to
      inputs bits that are turned off.

      ----------------------------
      @param inputVector    an int array of 0's and 1's that comprises the input
     to the spatial pooler. There exists an entry in the array for every input
     bit.

      @param  activeColumns  an int vector containing the indices of the columns
     that survived inhibition.
   */
  void adaptSynapses_(const SDR &input, const SDR &active);

  /**
      This method increases the permanence values of synapses of columns whose
      activity level has been too low. Such columns are identified by having an
      overlap duty cycle that drops too much below those of their peers. The
      permanence values for such columns are increased.
  */
  void bumpUpWeakColumns_();

  /**
      Update the inhibition radius. The inhibition radius is a meausre of the
      square (or hypersquare) of columns that each a column is "connected to"
      on average. Since columns are not connected to each other directly, we
      determine this quantity by first figuring out how many *inputs* a column
     is connected to, and then multiplying it by the total number of columns
     that exist for each input. For multiple dimension the aforementioned
      calculations are averaged over all dimensions of inputs and columns. 
      This value is meaningless if global inhibition is enabled.

      @return update value for `inhibitionRadius_`
  */
  UInt updateInhibitionRadius_() const;

  /**
      REturns the average number of columns per input, taking into account the
     topology of the inputs and columns. This value is used to calculate the
     inhibition radius. This function supports an arbitrary number of
     dimensions. If the number of column dimensions does not match the number of
     input dimensions, we treat the missing, or phantom dimensions as 'ones'.

      @returns real number of the average number of columns per input.
  */
  Real avgColumnsPerInput_() const;

  /**
      The range of connectedSynapses per column, averaged for each dimension.
      This vaule is used to calculate the inhibition radius. This variation of
      the function supports arbitrary column dimensions.

      @param column An int number identifying a column in the permanence,
     potential and connectivity matrices.
  */
  Real avgConnectedSpanForColumnND_(UInt column) const;

  /**
      Updates the minimum duty cycles defining normal activity for a column. A
      column with activity duty cycle below this minimum threshold is boosted.
  */
  void updateMinDutyCycles_();

  /**
      Updates the minimum duty cycles in a global fashion. Sets the minimum duty
      cycles for the overlap and activation of all columns to be a percent of
     the maximum in the region, specified by minPctOverlapDutyCycle and
      minPctActiveDutyCycle respectively. Functionally it is equivalent to
      _updateMinDutyCyclesLocal, but this function exploits the globalilty of
     the computation to perform it in a straightforward, and more efficient
     manner.
  */
  void updateMinDutyCyclesGlobal_();

  /**
  Updates the minimum duty cycles. The minimum duty cycles are determined
  locally. Each column's minimum duty cycles are set to be a percent of the
  maximum duty cycles in the column's neighborhood. Unlike
  _updateMinDutyCycles
  */
  void updateMinDutyCyclesLocal_();

  /**
      Updates a duty cycle estimate with a new value. This is a helper
      function that is used to update several duty cycle variables in
      the Column class, such as: overlapDutyCucle, activeDutyCycle,
      minPctDutyCycleBeforeInh, minPctDutyCycleAfterInh, etc. returns
      the updated duty cycle. Duty cycles are updated according to the following
      formula:
      @verbatim


                    (period - 1)*dutyCycle + newValue
        dutyCycle := ----------------------------------
                                period
      @endverbatim

      ----------------------------
      @param dutyCycles     A real array containing one or more duty cycle
     values that need to be updated.

      @param newValues      A int vector used to update the duty cycle.

      @param period         A int number indicating the period of the duty cycle

      @return type void, the argument dutyCycles is updated with new values.
  */
  static void updateDutyCyclesHelper_(vector<Real> &dutyCycles,
                                      const SDR &newValues, 
                                      const UInt period);


  /**
    Updates the duty cycles for each column. The OVERLAP duty cycle is a moving
    average of the number of inputs which overlapped with the each column.

    @param overlaps_       an int vector containing the overlap score for each
    column. The overlap score for a column is defined as the number of synapses in
    a "connected state" (connected synapses) that are connected to input bits
    which are turned on.
  */
  void updateDutyCyclesOverlaps_(const vector<SynapseIdx>& overlaps);


  /**
    Update the boost factors for all columns. The boost factors are used to
    increase the overlap of inactive columns to improve their chances of
    becoming active, and hence encourage participation of more columns in the
    learning process. The boosting function is a curve defined as:
    boostFactors = exp[ - boostStrength * (dutyCycle - targetDensity)]
    Intuitively this means that columns that have been active at the target
    activation level have a boost factor of 1, meaning their overlap is not
    boosted. Columns whose active duty cycle drops too much below that of their
    neighbors are boosted depending on how infrequently they have been active.
    Columns that has been active more than the target activation level have
    a boost factor below 1, meaning their overlap is suppressed

    The boostFactor depends on the activeDutyCycle via an exponential function:

                boostFactor
                ^
                |
                |\
                | \
          1  _  |  \
                |    _
                |      _ _
                |          _ _ _ _
                +--------------------> activeDutyCycle
                      |
                targetDensity
      @endverbatim

      @param active  SDR with active columns from compute(), after inhibition & learning
    */
  void updateBoostFactors_(const SDR& active);

  /**
  Update boost factors when local inhibition is enabled. In this case,
  the target activation level for each column is estimated as the
  average activation level for columns in its neighborhood.
  */
  void updateBoostFactorsLocal_();

  /**
  Update boost factors when global inhibition is enabled. All columns
  share the same target activation level in this case, which is the
  sparsity of spatial pooler.
  */
  void updateBoostFactorsGlobal_();

  /**
  Updates counter instance variables each round.

    @param learn          a boolean value indicating whether learning should be
                    performed. Learning entails updating the  permanence
                    values of the synapses, and hence modifying the 'state'
                    of the model. setting learning to 'off' might be useful
                    for indicating separate training vs. testing sets.
   */
  void updateBookeepingVars_(bool learn);

  /**
  @returns boolean value indicating whether enough rounds have passed to warrant
  updates of duty cycles
  */
  bool isUpdateRound_() const;

  //-------------------------------------------------------------------
  // Debugging helpers
  //-------------------------------------------------------------------

  /**
   Print the given UInt array in a nice format
  */
  void printState(const vector<UInt> &state, std::ostream& out=std::cout) const ;
  /**
  Print the given Real array in a nice format
  */
  void printState(const vector<Real> &state, std::ostream& out=std::cout) const;

  /**
  Print the main SP creation parameters to stdout.
   */
  void printParameters(std::ostream& out=std::cout) const;

  friend std::ostream& operator<< (std::ostream& stream, const SpatialPooler& self);


protected:
  UInt numInputs_;
  UInt numColumns_;
  vector<UInt> columnDimensions_;
  vector<UInt> inputDimensions_;
  UInt potentialRadius_;
  Real potentialPct_;
  Real initConnectedPct_;
  bool globalInhibition_;
  Real localAreaDensity_;
  UInt stimulusThreshold_;
  UInt inhibitionRadius_;
  UInt dutyCyclePeriod_;
  Real boostStrength_;
  UInt iterationNum_;
  UInt iterationLearnNum_;
  UInt spVerbosity_;
  bool wrapAround_;
  UInt updatePeriod_;

  Real synPermInactiveDec_;
  Real synPermActiveInc_;
  Real synPermBelowStimulusInc_;
  Real synPermConnected_;

  vector<Real> boostFactors_;
  vector<Real> overlapDutyCycles_;
  vector<Real> activeDutyCycles_;
  vector<Real> minOverlapDutyCycles_;
  vector<Real> minActiveDutyCycles_;

  Real minPctOverlapDutyCycles_;

  /*
   * Each mini-column is represented in the connections class by a single cell.
   * Each mini-column has a single segment.  Because all of these regularities,
   * each mini-column's index is also its Cell and Segment index.
   */
  Connections connections_;

  vector<SynapseIdx> overlaps_;
  vector<Real> boostedOverlaps_;


  UInt version_;
  Random rng_;

public:
  const Connections &connections = connections_;
};

std::ostream & operator<<(std::ostream & out, const SpatialPooler &sp);


} // end namespace htm
#endif // NTA_spatial_pooler_HPP<|MERGE_RESOLUTION|>--- conflicted
+++ resolved
@@ -875,12 +875,7 @@
      a "connected state" (connected synapses) that are connected to
      input bits which are turned on.
   */
-<<<<<<< HEAD
-  void calculateOverlap_(const SDR &input, vector<SynapseIdx> &overlap);
-=======
   void calculateOverlap_(const SDR &input, vector<SynapseIdx> &overlap, const bool learn = true);
-  void calculateOverlapPct_(const vector<SynapseIdx> &overlaps, vector<Real> &overlapPct) const;
->>>>>>> 6475fba9
 
   /**
       Performs inhibition. This method calculates the necessary values needed to
