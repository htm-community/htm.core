/* ---------------------------------------------------------------------
 * HTM Community Edition of NuPIC
 * Copyright (C) 2013-2016, Numenta, Inc.
 *
 * This program is free software: you can redistribute it and/or modify
 * it under the terms of the GNU Affero Public License version 3 as
 * published by the Free Software Foundation.
 *
 * This program is distributed in the hope that it will be useful,
 * but WITHOUT ANY WARRANTY; without even the implied warranty of
 * MERCHANTABILITY or FITNESS FOR A PARTICULAR PURPOSE.
 * See the GNU Affero Public License for more details.
 *
 * You should have received a copy of the GNU Affero Public License
 * along with this program.  If not, see http://www.gnu.org/licenses.
 * ---------------------------------------------------------------------- */

/** @file
 * Definitions for the Temporal Memory in C++
 */

#ifndef NTA_TEMPORAL_MEMORY_HPP
#define NTA_TEMPORAL_MEMORY_HPP

#include <htm/algorithms/Connections.hpp>
#include <htm/types/Types.hpp>
#include <htm/types/Sdr.hpp>
#include <htm/types/Serializable.hpp>
#include <htm/utils/Random.hpp>
#include <htm/algorithms/AnomalyLikelihood.hpp>

#include <vector>


namespace htm {

using namespace std;
using namespace htm;


/**
 * Temporal Memory implementation in C++.
 *
 * Example usage:
 *
 *     SpatialPooler sp(inputDimensions, columnDimensions, <parameters>);
 *     TemporalMemory tm(columnDimensions, <parameters>);
 *
 *     while (true) {
 *        <get input vector, streaming spatiotemporal information>
 *        sp.compute(inputVector, learn, activeColumns)
 *        tm.compute(activeColumns, learn)
 *        <do something with the tm, e.g. classify tm.getActiveCells()>
 *     }
 */
class TemporalMemory : public Serializable
{
public:
  enum class ANMode { DISABLED = 0, RAW = 1, LIKELIHOOD = 2, LOGLIKELIHOOD = 3};
  TemporalMemory();

  /**
   * Initialize the temporal memory (TM) using the given parameters.
   *
   * @param columnDimensions
   * Dimensions of the column space
   *
   * @param cellsPerColumn
   * Number of cells per column
   *
   * @param activationThreshold
   * If the number of active connected synapses on a segment is at least
   * this threshold, the segment is said to be active.
   *
   * @param initialPermanence
   * Initial permanence of a new synapse.
   *
   * @param connectedPermanence
   * If the permanence value for a synapse is greater than this value, it
   * is said to be connected.
   *
   * @param minThreshold
   * If the number of potential synapses active on a segment is at least
   * this threshold, it is said to be "matching" and is eligible for
   * learning.
   *
   * @param maxNewSynapseCount
   * The maximum number of synapses added to a segment during learning.
   *
   * @param permanenceIncrement
   * Amount by which permanences of synapses are incremented during
   * learning.
   *
   * @param permanenceDecrement
   * Amount by which permanences of synapses are decremented during
   * learning.
   *
   * @param predictedSegmentDecrement
   * Amount by which segments are punished for incorrect predictions.
   *
   * Note: A good value is just a bit larger than
   * (the column-level sparsity * permanenceIncrement). So, if column-level
   * sparsity is 2% and permanenceIncrement is 0.01, this parameter should be
   * something like 4% * 0.01 = 0.0004).
   *
   * @param seed
   * Seed for the random number generator.
   *
   * @param maxSegmentsPerCell
   * The maximum number of segments per cell.
   * The value you can choose here is limited by the type SegmentIdx
   * in Connections.hpp, change it if you need larger values. 
   *
   * @param maxSynapsesPerSegment
   * The maximum number of synapses per segment.
   * The value you can choose here is limited by the type SynapseIdx
   * in Connections.hpp, change it there if you needed to use large values.
   *
   * @param checkInputs
   * Whether to check that the activeColumns are sorted without
   * duplicates. Disable this for a small speed boost.
   * DEPRECATED: The SDR class now enforces these properties.
   *
   * @param externalPredictiveInputs
   * Number of external predictive inputs.  These values are not related to this
   * TM, they represent input from a different region.  This TM will form
   * synapses with these inputs in addition to the cells which are part of this
   * TemporalMemory.  If this is given (and greater than 0) then the active
   * cells and winner cells of these external inputs must be given to methods
   * TM.compute and TM.activateDendrites
   *
   * @param anomalyMode (optional, default `ANMode::RAW`)from enum ANMode, how is 
   * `TM.anomaly` computed. Options ANMode {DISABLED, RAW, LIKELIHOOD, LOGLIKELIHOOD}
   * 
   */
  TemporalMemory(
      vector<CellIdx> columnDimensions,
      CellIdx         cellsPerColumn              = 32,
      SynapseIdx      activationThreshold         = 13,
      Permanence      initialPermanence           = static_cast<Permanence>(0.21),
      Permanence      connectedPermanence         = static_cast<Permanence>(0.50),
      SynapseIdx      minThreshold                = 10,
      SynapseIdx      maxNewSynapseCount          = 20,
      Permanence      permanenceIncrement         = static_cast<Permanence>(0.10),
      Permanence      permanenceDecrement         = static_cast<Permanence>(0.10),
      Permanence      predictedSegmentDecrement   = static_cast<Permanence>(0.0),
      Int             seed                        = 42,
      SegmentIdx      maxSegmentsPerCell          = 255,
      SynapseIdx      maxSynapsesPerSegment       = 255,
      bool            checkInputs                 = true,
      UInt            externalPredictiveInputs    = 0,
      ANMode	      anomalyMode 		  = ANMode::RAW
      );

  virtual void
  initialize(
<<<<<<< HEAD
    vector<CellIdx>  columnDimensions            = {2048},
    CellIdx          cellsPerColumn              = 32,
    SynapseIdx       activationThreshold         = 13,
    Permanence    initialPermanence           = static_cast<Permanence>(0.21),
    Permanence    connectedPermanence         = static_cast<Permanence>(0.50),
=======
    vector<CellIdx>  columnDimensions         = {2048},
    CellIdx          cellsPerColumn           = 32,
    SynapseIdx       activationThreshold      = 13,
    Permanence    initialPermanence           = 0.21,
    Permanence    connectedPermanence         = 0.50,
>>>>>>> 27c45599
    SynapseIdx    minThreshold                = 10,
    SynapseIdx    maxNewSynapseCount          = 20,
    Permanence    permanenceIncrement         = static_cast<Permanence>(0.10),
    Permanence    permanenceDecrement         = static_cast<Permanence>(0.10),
    Permanence    predictedSegmentDecrement   = static_cast<Permanence>(0.0),
    Int           seed                        = 42,
    SegmentIdx    maxSegmentsPerCell          = 255,
    SynapseIdx    maxSynapsesPerSegment       = 255,
    bool          checkInputs                 = true,
    UInt          externalPredictiveInputs    = 0,
    ANMode        anomalyMode                 = ANMode::RAW
    );

  virtual ~TemporalMemory();

  //----------------------------------------------------------------------
  //  Main functions
  //----------------------------------------------------------------------

  /**
   * Get the version number of for the TM implementation.
   *
   * @returns Integer version number.
   */
  virtual UInt version() const;

  /**
   * Indicates the start of a new sequence.
   * Resets sequence state of the TM.
   */
  virtual void reset();

  /**
   * Calculate the active cells, using the current active columns and
   * dendrite segments. Grow and reinforce synapses.
   *
   * @param activeColumns
   * A sorted list of active column indices.
   *
   * @param learn
   * If true, reinforce / punish / grow synapses.
   */
  void activateCells(const SDR &activeColumns, 
                     const bool learn = true);

  /**
   * Calculate dendrite segment activity, using the current active cells.  Call
   * this method before calling getPredictiveCells, getActiveSegments, or
   * getMatchingSegments.  In each time step, only the first call to this
   * method has an effect, subsequent calls assume that the prior results are
   * still valid.
   *
   * @param learn
   * If true, segment activations will be recorded. This information is
   * used during segment cleanup.
   *
   * @param externalPredictiveInputsActive
   * (optional) SDR of active external predictive inputs.
   *
   * @param externalPredictiveInputsWinners
   * (optional) SDR of winning external predictive inputs.  When learning, only these
   * inputs are considered active.  
   * externalPredictiveInputsWinners must be a subset of externalPredictiveInputsActive.  
   *
   * See TM::compute() for details of the parameters. 
   *
   */
  void activateDendrites(const bool learn,
                         const SDR &externalPredictiveInputsActive, 
                         const SDR &externalPredictiveInputsWinners);

  inline void activateDendrites(const bool learn = true) {
    const SDR externalPredictiveInputsActive(std::vector<UInt>{ externalPredictiveInputs });
    const SDR externalPredictiveInputsWinners(std::vector<UInt>{externalPredictiveInputs });
    activateDendrites(learn, externalPredictiveInputsActive, externalPredictiveInputsWinners);
  }

  /**
   * Perform one time step of the Temporal Memory algorithm.
   *
   * This method calls activateDendrites, then calls activateCells. Using
   * the TemporalMemory via its compute method ensures that you'll always
   * be able to call getActiveCells at the end of the time step.
   *
   * Additionaly, this method computes anomaly for `TM.anomaly&`, if you
   * use other learning methods (activateCells(), activateDendrites()) your
   * anomaly scores will be off. 
   *
   * @param activeColumns
   * Sorted SDR of active columns.
   *
   * @param learn
   * Whether or not learning is enabled.
   *
   * @param externalPredictiveInputsActive
   * (optional) Vector of active external predictive inputs.  
   * TM must be set up with the 'externalPredictiveInputs' constructor parameter for this use.
   *
   * @param externalPredictiveInputsWinners
   * (optional) Vector of winning external predictive inputs.  When learning, only these
   * inputs are considered active.  
   * externalPredictiveInputsWinners must be a subset of externalPredictiveInputsActive.  
   */
  virtual void compute(const SDR &activeColumns, 
                       const bool learn,
                       const SDR &externalPredictiveInputsActive, 
                       const SDR &externalPredictiveInputsWinners);

  virtual void compute(const SDR &activeColumns, 
                       const bool learn = true);

  // ==============================
  //  Helper functions
  // ==============================

  /**
   * Create a segment on the specified cell. This method calls
   * createSegment on the underlying connections, and it does some extra
   * bookkeeping. Unit tests should call this method, and not
   * connections.createSegment().
   *
   * @param cell
   * Cell to add a segment to.
   *
   * @return Segment
   * The created segment.
   */
  Segment createSegment(const CellIdx& cell) { 
	  return connections.createSegment(cell, maxSegmentsPerCell_); }

  /**
   * Returns the indices of cells that belong to a mini-column.
   *
   * @param column Column index
   *
   * @return (vector<CellIdx>) Cell indices
   */
  vector<CellIdx> cellsForColumn(CellIdx column);

  /**
   * Returns the number of cells in this layer.
   *
   * @return (size_t) Number of cells
   */
  size_t numberOfCells(void) const { return connections.numCells(); }

  /**
   * Returns the indices of the active cells.
   *
   * @returns (std::vector<CellIdx>) Vector of indices of active cells.
   */
  vector<CellIdx> getActiveCells() const; //TODO remove
  void getActiveCells(SDR &activeCells) const;

  /**
   * @return SDR with indices of the predictive cells.
   * SDR dimensions are {TM column dims x TM cells per column}
   */
  SDR getPredictiveCells() const;

  /**
   * Returns the indices of the winner cells.
   *
   * @returns (std::vector<CellIdx>) Vector of indices of winner cells.
   */
  vector<CellIdx> getWinnerCells() const; //TODO remove?
  void getWinnerCells(SDR &winnerCells) const;

  vector<Segment> getActiveSegments() const;
  vector<Segment> getMatchingSegments() const;

  /**
   * Returns the dimensions of the columns in the region.
   *
   * @returns Integer number of column dimension
   */
  vector<CellIdx> getColumnDimensions() const { return columnDimensions_; }

  /**
   * Returns the total number of columns.
   *
   * @returns Integer number of column numbers
   */
  size_t numberOfColumns() const { return numColumns_; }

  /**
   * Returns the number of cells per column.
   *
   * @returns Integer number of cells per column
   */
  size_t getCellsPerColumn() const { return cellsPerColumn_; }

  /**
   * Returns the activation threshold.
   *
   * @returns Integer number of the activation threshold
   */
  SynapseIdx getActivationThreshold() const;
  void setActivationThreshold(const SynapseIdx);

  /**
   * Returns the initial permanence.
   *
   * @returns Initial permanence
   */
  Permanence getInitialPermanence() const;
  void setInitialPermanence(const Permanence);

  /**
   * Returns the connected permanance.
   *
   * @returns Returns the connected permanance
   */
  Permanence getConnectedPermanence() const;

  /**
   * Returns the minimum threshold.
   *
   * @returns Integer number of minimum threshold
   */
  SynapseIdx getMinThreshold() const;
  void setMinThreshold(const SynapseIdx);

  /**
   * Returns the maximum number of synapses that can be added to a segment
   * in a single time step.
   *
   * @returns Integer number of maximum new synapse count
   */
  SynapseIdx getMaxNewSynapseCount() const;
  void setMaxNewSynapseCount(const SynapseIdx);

  /**
   * Get and set the checkInputs parameter.
   */
  bool getCheckInputs() const;
  void setCheckInputs(bool);

  /**
   * Returns the permanence increment.
   *
   * @returns Returns the Permanence increment
   */
  Permanence getPermanenceIncrement() const;
  void setPermanenceIncrement(Permanence);

  /**
   * Returns the permanence decrement.
   *
   * @returns Returns the Permanence decrement
   */
  Permanence getPermanenceDecrement() const;
  void setPermanenceDecrement(Permanence);

  /**
   * Returns the predicted Segment decrement.
   *
   * @returns Returns the segment decrement
   */
  Permanence getPredictedSegmentDecrement() const;
  void setPredictedSegmentDecrement(Permanence);

  /**
   * Returns the maxSegmentsPerCell.
   *
   * @returns Max segments per cell
   */
  SegmentIdx getMaxSegmentsPerCell() const;

  /**
   * Returns the maxSynapsesPerSegment.
   *
   * @returns Max synapses per segment
   */
  SynapseIdx getMaxSynapsesPerSegment() const;

  /**
   * Save (serialize) / Load (deserialize) the current state of the spatial pooler
   * to the specified stream.
   *
   * @param Archive & ar   a Cereal container.
   */
  // a container to hold the data for one sequence item during serialization
  struct container_ar {
    SegmentIdx idx;
    CellIdx cell;
    SynapseIdx syn;

    template<class Archive>
    void save_ar(Archive & ar) const {
      ar(CEREAL_NVP(idx),
         CEREAL_NVP(cell),
         CEREAL_NVP(syn));
    }
    template<class Archive>
    void load_ar(Archive & ar) {
      ar(CEREAL_NVP(idx),
         CEREAL_NVP(cell),
         CEREAL_NVP(syn));
    }
  };

  CerealAdapter;
  template<class Archive>
  void save_ar(Archive & ar) const {
    ar(CEREAL_NVP(numColumns_),
       CEREAL_NVP(cellsPerColumn_),
       CEREAL_NVP(activationThreshold_),
       CEREAL_NVP(initialPermanence_),
       CEREAL_NVP(connectedPermanence_),
       CEREAL_NVP(minThreshold_),
       CEREAL_NVP(maxNewSynapseCount_),
       CEREAL_NVP(checkInputs_),
       CEREAL_NVP(permanenceIncrement_),
       CEREAL_NVP(permanenceDecrement_),
       CEREAL_NVP(predictedSegmentDecrement_),
       CEREAL_NVP(externalPredictiveInputs_),
       CEREAL_NVP(maxSegmentsPerCell_),
       CEREAL_NVP(maxSynapsesPerSegment_),
       CEREAL_NVP(rng_),
       CEREAL_NVP(columnDimensions_),
       CEREAL_NVP(activeCells_),
       CEREAL_NVP(winnerCells_),
       CEREAL_NVP(segmentsValid_),
       CEREAL_NVP(tmAnomaly_.anomaly_),
       CEREAL_NVP(tmAnomaly_.mode_),
       CEREAL_NVP(tmAnomaly_.anomalyLikelihood_),
       CEREAL_NVP(connections));

    cereal::size_type numActiveSegments = activeSegments_.size();
    ar( cereal::make_size_tag(numActiveSegments));
    for (Segment segment : activeSegments_) {
      struct container_ar c;
      c.cell = connections.cellForSegment(segment);
      const vector<Segment> &segments = connections.segmentsForCell(c.cell);

      c.idx = (SegmentIdx)std::distance(
                          segments.begin(), 
                          std::find(segments.begin(), 
                          segments.end(), segment));
      c.syn = numActiveConnectedSynapsesForSegment_[segment];
      ar(c); // to keep iteration counts correct, only serialize one item per iteration.
    }

    cereal::size_type numMatchingSegments = matchingSegments_.size();
    ar(cereal::make_size_tag(numMatchingSegments));
    for (Segment segment : matchingSegments_) {
      struct container_ar c;
      c.cell = connections.cellForSegment(segment);
      const vector<Segment> &segments = connections.segmentsForCell(c.cell);

      c.idx = (SegmentIdx)std::distance(
                          segments.begin(), 
                          std::find(segments.begin(), 
                          segments.end(), segment));
      c.syn = numActivePotentialSynapsesForSegment_[segment];
      ar(c);
    }

  }
  template<class Archive>
  void load_ar(Archive & ar) {
    ar(CEREAL_NVP(numColumns_),
       CEREAL_NVP(cellsPerColumn_),
       CEREAL_NVP(activationThreshold_),
       CEREAL_NVP(initialPermanence_),
       CEREAL_NVP(connectedPermanence_),
       CEREAL_NVP(minThreshold_),
       CEREAL_NVP(maxNewSynapseCount_),
       CEREAL_NVP(checkInputs_),
       CEREAL_NVP(permanenceIncrement_),
       CEREAL_NVP(permanenceDecrement_),
       CEREAL_NVP(predictedSegmentDecrement_),
       CEREAL_NVP(externalPredictiveInputs_),
       CEREAL_NVP(maxSegmentsPerCell_),
       CEREAL_NVP(maxSynapsesPerSegment_),
       CEREAL_NVP(rng_),
       CEREAL_NVP(columnDimensions_),
       CEREAL_NVP(activeCells_),
       CEREAL_NVP(winnerCells_),
       CEREAL_NVP(segmentsValid_),
       CEREAL_NVP(tmAnomaly_.anomaly_),
       CEREAL_NVP(tmAnomaly_.mode_),
       CEREAL_NVP(tmAnomaly_.anomalyLikelihood_),
       CEREAL_NVP(connections));

    numActiveConnectedSynapsesForSegment_.assign(connections.segmentFlatListLength(), 0);
    cereal::size_type numActiveSegments;
    ar(cereal::make_size_tag(numActiveSegments));
    activeSegments_.resize(static_cast<size_t>(numActiveSegments));
    for (size_t i = 0; i < static_cast<size_t>(numActiveSegments); i++) {
      struct container_ar c;
      ar(c);  
      Segment segment = connections.getSegment(c.cell, c.idx);
      activeSegments_[i] = segment;
      numActiveConnectedSynapsesForSegment_[segment] = c.syn;
    }

    numActivePotentialSynapsesForSegment_.assign(connections.segmentFlatListLength(), 0);
    cereal::size_type numMatchingSegments;
    ar(cereal::make_size_tag(numMatchingSegments));
    matchingSegments_.resize(static_cast<size_t>(numMatchingSegments));
    for (size_t i = 0; i < static_cast<size_t>(numMatchingSegments); i++) {
      struct container_ar c;
      ar(c);
      Segment segment = connections.getSegment(c.cell, c.idx);
      matchingSegments_[i] = segment;
      numActivePotentialSynapsesForSegment_[segment] = c.syn;
    }
  }


  virtual bool operator==(const TemporalMemory &other) const;
  inline bool operator!=(const TemporalMemory &other) const { return not this->operator==(other); }

  //----------------------------------------------------------------------
  // Debugging helpers
  //----------------------------------------------------------------------

  /**
   * Print diagnostic info
   */
  friend std::ostream& operator<< (std::ostream& stream, const TemporalMemory& self);

  /**
   * Print the main TM creation parameters
   */
  void printParameters(std::ostream& out=std::cout) const;

  /**
   * Returns the index of the (mini-)column that a cell belongs to.
   * 
   * Mini columns are an organizational unit in TM, 
   * each mini column consists for cellsPerColumns cells. 
   * There's no topology between cells within a mini-column, cells
   * are organized as a flat array 
   * `col{i} = [cell{i*CPS}, cell{i*CPS +1}, ..., cell{i*CPS + CPS-1}], 
   * where CPS stands for cellsPerColumn`
   *
   * @param cell Cell index
   *
   * @return (int) Column index
   */
  UInt columnForCell(const CellIdx cell) const;

  /**
   *  cellsToColumns
   *  converts active cells to columnar representation, 
   *  see columnForCell() for details.
   *
   *  @param const SDR& cells - input cells, size must be a multiple of cellsPerColumn; ie. 
   *    all SDRs obtained from TM's get*Cells(SDR) are valid. 
   *    The SDR cells dimensions must be: {TM.getColumnDimensions, TM.getCellsPerColumn()}
   *
   *  @return SDR cols - which is size of TM's getColumnDimensions()
   *
   */
  SDR cellsToColumns(const SDR& cells) const;
private:
  void punishPredictedColumn_(vector<Segment>::const_iterator columnMatchingSegmentsBegin, 
		              vector<Segment>::const_iterator columnMatchingSegmentsEnd, 
			      const SDR& prevActiveCells);

  void activatePredictedColumn_(vector<Segment>::const_iterator columnActiveSegmentsBegin,
		                vector<Segment>::const_iterator columnActiveSegmentsEnd,
				const SDR &prevActiveCells,
				const vector<CellIdx> &prevWinnerCells,
				const bool learn);

  void burstColumn_(const UInt column,
		                    vector<Segment>::const_iterator columnMatchingSegmentsBegin,
				    vector<Segment>::const_iterator columnMatchingSegmentsEnd,
				    const SDR &prevActiveCells,
				    const vector<CellIdx> &prevWinnerCells,
				    const bool learn);

  void growSynapses_(const Segment& segment,
		     const SynapseIdx nDesiredNewSynapses,
		     const vector<CellIdx> &prevWinnerCells);

protected:
  //all these could be const
  CellIdx numColumns_;
  vector<CellIdx> columnDimensions_;
  CellIdx cellsPerColumn_;
  SynapseIdx activationThreshold_;
  SynapseIdx minThreshold_;
  SynapseIdx maxNewSynapseCount_;
  bool checkInputs_;
  Permanence initialPermanence_;
  Permanence connectedPermanence_;
  Permanence permanenceIncrement_;
  Permanence permanenceDecrement_;
  Permanence predictedSegmentDecrement_;
  UInt externalPredictiveInputs_;
  SegmentIdx maxSegmentsPerCell_;
  SynapseIdx maxSynapsesPerSegment_;

private:
  vector<CellIdx> activeCells_;
  vector<CellIdx> winnerCells_;
  bool segmentsValid_;
  vector<Segment> activeSegments_;
  vector<Segment> matchingSegments_;
  vector<SynapseIdx> numActiveConnectedSynapsesForSegment_;
  vector<SynapseIdx> numActivePotentialSynapsesForSegment_;

  Random rng_;

  /**
   * holds logic and data for TM's anomaly
   */
  struct anomaly_tm {
    protected:
      friend class TemporalMemory;
      Real anomaly_ = 0.5f; //default value
      ANMode mode_ = ANMode::RAW;
      AnomalyLikelihood anomalyLikelihood_; //TODO provide default/customizable params here
  };

public:
  Connections connections;
  const UInt &externalPredictiveInputs = externalPredictiveInputs_;

  anomaly_tm tmAnomaly_;
  /*
   *  anomaly score computed for the current inputs
   *  (auto-updates after each call to TM::compute())
   *
   *  @return a float value from computeRawAnomalyScore()
   *  from Anomaly.hpp
   */
const Real &anomaly = tmAnomaly_.anomaly_; //this is position dependant, the struct anomaly_tm must be defined before this use,
// otherwise this surprisingly compiles, but a call to `tmAnomaly_.anomaly` segfaults!

};

} // namespace htm

#endif // NTA_TEMPORAL_MEMORY_HPP<|MERGE_RESOLUTION|>--- conflicted
+++ resolved
@@ -154,19 +154,11 @@
 
   virtual void
   initialize(
-<<<<<<< HEAD
-    vector<CellIdx>  columnDimensions            = {2048},
-    CellIdx          cellsPerColumn              = 32,
-    SynapseIdx       activationThreshold         = 13,
-    Permanence    initialPermanence           = static_cast<Permanence>(0.21),
-    Permanence    connectedPermanence         = static_cast<Permanence>(0.50),
-=======
     vector<CellIdx>  columnDimensions         = {2048},
     CellIdx          cellsPerColumn           = 32,
     SynapseIdx       activationThreshold      = 13,
-    Permanence    initialPermanence           = 0.21,
-    Permanence    connectedPermanence         = 0.50,
->>>>>>> 27c45599
+    Permanence    initialPermanence           = static_cast<Permanence>(0.21),
+    Permanence    connectedPermanence         = static_cast<Permanence>(0.50),
     SynapseIdx    minThreshold                = 10,
     SynapseIdx    maxNewSynapseCount          = 20,
     Permanence    permanenceIncrement         = static_cast<Permanence>(0.10),
