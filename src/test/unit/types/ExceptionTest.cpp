/* ---------------------------------------------------------------------
 * HTM Community Edition of NuPIC
 * Copyright (C) 2013, Numenta, Inc.
 *
 * This program is free software: you can redistribute it and/or modify
 * it under the terms of the GNU Affero Public License version 3 as
 * published by the Free Software Foundation.
 *
 * This program is distributed in the hope that it will be useful,
 * but WITHOUT ANY WARRANTY; without even the implied warranty of
 * MERCHANTABILITY or FITNESS FOR A PARTICULAR PURPOSE.
 * See the GNU Affero Public License for more details.
 *
 * You should have received a copy of the GNU Affero Public License
 * along with this program.  If not, see http://www.gnu.org/licenses.
 * --------------------------------------------------------------------- */

/** @file
 * Implementation of Fraction test
 */

#include <gtest/gtest.h>
#include <htm/types/Exception.hpp>
#include <htm/utils/Log.hpp>

namespace testing {
    
using namespace htm;

TEST(ExceptionTest, Basic) {
  try {
    throw htm::Exception("FFF", 123ul, "MMM");
  } catch (const Exception &e) {
    ASSERT_EQ(std::string(e.getFilename()), std::string("FFF"));
    ASSERT_EQ(e.getLineNumber(), 123ul);
    ASSERT_EQ(std::string(e.getMessage()), std::string("MMM"));
    ASSERT_EQ(std::string(e.getStackTrace()), std::string(""));
  }

  try {
    throw htm::Exception("FFF", 123ul, "MMM", "TB");
  } catch (const Exception &e) {
    ASSERT_EQ(std::string(e.getFilename()), std::string("FFF"));
    ASSERT_EQ(e.getLineNumber(), 123l);
    ASSERT_EQ(std::string(e.getMessage()), std::string("MMM"));
    ASSERT_EQ(std::string(e.getStackTrace()), std::string("TB"));
  }

}

TEST(ExceptionTest, Argument_Streaming)
  try {
  NTA_THROW << "This msg";
} catch (const Exception &e) {
  EXPECT_STREQ(e.getMessage(), "This msg");
  EXPECT_STREQ(e.what(), "Exception: ExceptionTest.cpp(52) message: This msg");
}

<<<<<<< HEAD
} // namespace testing
=======
}
>>>>>>> b8c61586
<|MERGE_RESOLUTION|>--- conflicted
+++ resolved
@@ -31,6 +31,7 @@
   try {
     throw htm::Exception("FFF", 123ul, "MMM");
   } catch (const Exception &e) {
+    EXPECT_STREQ(e.what(), "Exception: FFF(123) message: MMM");
     ASSERT_EQ(std::string(e.getFilename()), std::string("FFF"));
     ASSERT_EQ(e.getLineNumber(), 123ul);
     ASSERT_EQ(std::string(e.getMessage()), std::string("MMM"));
@@ -40,6 +41,7 @@
   try {
     throw htm::Exception("FFF", 123ul, "MMM", "TB");
   } catch (const Exception &e) {
+    EXPECT_STREQ(e.what(), "Exception: FFF(123) message: MMM");
     ASSERT_EQ(std::string(e.getFilename()), std::string("FFF"));
     ASSERT_EQ(e.getLineNumber(), 123l);
     ASSERT_EQ(std::string(e.getMessage()), std::string("MMM"));
@@ -48,16 +50,13 @@
 
 }
 
-TEST(ExceptionTest, Argument_Streaming)
+TEST(ExceptionTest, Argument_Streaming) {
   try {
   NTA_THROW << "This msg";
-} catch (const Exception &e) {
-  EXPECT_STREQ(e.getMessage(), "This msg");
-  EXPECT_STREQ(e.what(), "Exception: ExceptionTest.cpp(52) message: This msg");
+  } catch (const Exception &e) {
+    EXPECT_STREQ(e.getMessage(), "This msg");
+    EXPECT_STREQ(e.what(), "Exception: ExceptionTest.cpp(55) message: This msg");
+  }
 }
 
-<<<<<<< HEAD
-} // namespace testing
-=======
-}
->>>>>>> b8c61586
+} // namespace testing