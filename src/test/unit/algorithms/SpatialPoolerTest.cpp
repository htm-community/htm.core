--- conflicted
+++ resolved
@@ -1895,7 +1895,6 @@
 }
 
 
-<<<<<<< HEAD
 TEST(SpatialPoolerTest, ExactOutput) {
   string gold = "SDR( 200 ) 93, 31, 40, 68, 169, 164, 87, 132, 34, 120";
 
@@ -1934,8 +1933,6 @@
 }
 
 
-=======
->>>>>>> ed7dfc2b
 TEST(SpatialPoolerTest, testSaveLoad) {
   const char *filename = "SpatialPoolerSerialization.tmp";
   SpatialPooler sp1, sp2;
