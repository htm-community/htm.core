/* ---------------------------------------------------------------------
 * Numenta Platform for Intelligent Computing (NuPIC)
 * Copyright (C) 2013, Numenta, Inc.  Unless you have an agreement
 * with Numenta, Inc., for a separate license for this software code, the
 * following terms and conditions apply:
 *
 * This program is free software: you can redistribute it and/or modify
 * it under the terms of the GNU Affero Public License version 3 as
 * published by the Free Software Foundation.
 *
 * This program is distributed in the hope that it will be useful,
 * but WITHOUT ANY WARRANTY; without even the implied warranty of
 * MERCHANTABILITY or FITNESS FOR A PARTICULAR PURPOSE.
 * See the GNU Affero Public License for more details.
 *
 * You should have received a copy of the GNU Affero Public License
 * along with this program.  If not, see http://www.gnu.org/licenses.
 *
 * http://numenta.org/licenses/
 * ---------------------------------------------------------------------
 */

/** @file
 * Implementation of ArrayBase test
 */

#include <nupic/utils/Log.hpp>
#include <nupic/ntypes/Dimensions.hpp>
#include <nupic/ntypes/ArrayBase.hpp>
#include <nupic/ntypes/Array.hpp>
#include <nupic/os/OS.hpp>

#include <map>
#include <memory>
#include <limits.h>

#include <gtest/gtest.h>

namespace testing {

static bool verbose = false;
#define VERBOSE if(verbose) std::cerr << "[          ]"
#define UNUSED(x) (void)(x)

using namespace nupic;

// First, some structures to help in testing.
struct ArrayTestParameters {
  NTA_BasicType dataType;
  unsigned int dataTypeSize;
  int allocationSize; // We intentionally use an int instead of a size_t for
                      // these tests.  This is so that we can check test usage
                      // by a naive user who might use an int and accidentally
                      // pass negative values.
  std::string dataTypeText;
  bool testUsesInvalidParameters;

  ArrayTestParameters()
      : dataType(static_cast<NTA_BasicType>(-1)), dataTypeSize(0), allocationSize(0),
        dataTypeText(""), testUsesInvalidParameters(true) {}

  ArrayTestParameters(NTA_BasicType dataTypeParam,
                      unsigned int dataTypeSizeParam, int allocationSizeParam,
                      std::string dataTypeTextParam,
                      bool testUsesInvalidParametersParam)
      : dataType(dataTypeParam), dataTypeSize(dataTypeSizeParam),
        allocationSize(allocationSizeParam),
        dataTypeText(std::move(dataTypeTextParam)),
        testUsesInvalidParameters(testUsesInvalidParametersParam) {}
};

// given a sparse array, populate a dense array of specified type.
static void populateArray(const sdr::SDR_sparse_t& sparse, size_t cols, Array& a) {
  a.allocateBuffer(cols);
  a.zeroBuffer();
  void *buf = a.getBuffer();
  for(auto idx: sparse) {
    	switch (a.getType()) {
	    case NTA_BasicType_Byte:   (reinterpret_cast<Byte*>(buf))[idx]   = 1;    break;
	    case NTA_BasicType_Int16:  (reinterpret_cast<Int16*>(buf))[idx]  = 1;    break;
	    case NTA_BasicType_UInt16: (reinterpret_cast<UInt16*>(buf))[idx] = 1u;   break;
	    case NTA_BasicType_Int32:  (reinterpret_cast<Int32*>(buf))[idx]  = 1;    break;
	    case NTA_BasicType_UInt32: (reinterpret_cast<UInt32*>(buf))[idx] = 1u;   break;
	    case NTA_BasicType_Int64:  (reinterpret_cast<Int64*>(buf))[idx]  = 1ll;    break;
	    case NTA_BasicType_UInt64: (reinterpret_cast<UInt64*>(buf))[idx] = 1ull;   break;
	    case NTA_BasicType_Real32: (reinterpret_cast<Real32*>(buf))[idx] = 1.0f; break;
	    case NTA_BasicType_Real64: (reinterpret_cast<Real64*>(buf))[idx] = 1.0;  break;
	    case NTA_BasicType_Bool:   (reinterpret_cast<bool*>(buf))[idx]   = true; break;
      case NTA_BasicType_SDR:    (reinterpret_cast<Byte*>(buf))[idx]   = 1;    break;
	    default:
	      NTA_THROW << "Unexpected Element Type: " << a.getType();
	      break;
	    }
  }
}
static void toSparse(const Array&a, sdr::SDR_sparse_t&sparse) {
  sparse.clear();
  if (a.getType() == NTA_BasicType_SDR) {
        sparse = a.getSDR().getSparse();
        return;
  }

  char *buf = (char*)a.getBuffer();
<<<<<<< HEAD
  for (UInt32 idx = 0; idx < static_cast<UInt32>(a.getCount()); idx++) {
=======
  for (sdr::ElemSparse idx = 0; idx < static_cast<sdr::ElemSparse>(a.getCount()); idx++) {
>>>>>>> 65e0272f
    	switch (a.getType()) {
	    case NTA_BasicType_Byte:   if((reinterpret_cast<Byte*>(buf))[idx])   sparse.push_back(idx); break;
	    case NTA_BasicType_Int16:  if((reinterpret_cast<Int16*>(buf))[idx])  sparse.push_back(idx); break;
	    case NTA_BasicType_UInt16: if((reinterpret_cast<UInt16*>(buf))[idx]) sparse.push_back(idx); break;
	    case NTA_BasicType_Int32:  if((reinterpret_cast<Int32*>(buf))[idx])  sparse.push_back(idx); break;
	    case NTA_BasicType_UInt32: if((reinterpret_cast<UInt32*>(buf))[idx]) sparse.push_back(idx); break;
	    case NTA_BasicType_Int64:  if((reinterpret_cast<Int64*>(buf))[idx])  sparse.push_back(idx); break;
	    case NTA_BasicType_UInt64: if((reinterpret_cast<UInt64*>(buf))[idx]) sparse.push_back(idx); break;
	    case NTA_BasicType_Real32: if((reinterpret_cast<Real32*>(buf))[idx]) sparse.push_back(idx); break;
	    case NTA_BasicType_Real64: if((reinterpret_cast<Real64*>(buf))[idx]) sparse.push_back(idx); break;
	    case NTA_BasicType_Bool:   if((reinterpret_cast<bool*>(buf))[idx])   sparse.push_back(idx); break;
	    default:
	      NTA_THROW << "Unexpected Element Type: " << a.getType();
	      break;
	    }
  }
}

struct ArrayTest : public ::testing::Test {
  std::map<std::string, ArrayTestParameters> testCases_;

  typedef std::map<std::string, ArrayTestParameters>::iterator TestCaseIterator;

  void setupArrayTests();
};

#ifdef NTA_INSTRUMENTED_MEMORY_GUARDED
// If we're running an appropriately instrumented build, then we're going
// to be running test code which intentionally commits access violations to
// verify proper functioning of the class; to do so, we're
// going to utilize the POSIX signal library and throw a C++ exception from
// our custom signal handler.
//
// This should be tested on Windows to verify POSIX compliance.  If it does
// not work, the Microsoft C++ extensions __try and __catch can be used to
// catch an access violation on Windows.
#include <signal.h>

class AccessViolationError {};

void AccessViolationHandler(int signal) { throw AccessViolationError(); }

typedef void (*AccessViolationHandlerPointer)(int);

TEST_F(ArrayTest, testMemoryOperations) {
  // Temporarily swap out the the segv and bus handlers.
  AccessViolationHandlerPointer existingSigsegvHandler;
  AccessViolationHandlerPointer existingSigbusHandler;

  existingSigsegvHandler = signal(SIGSEGV, AccessViolationHandler);
  existingSigbusHandler = signal(SIGBUS, AccessViolationHandler);

  // Since we're going to be testing the memory behavior of ArrayBase, we create
  // a pointer here (which will be set to the ArrayBase's buffer) while putting
  // the ArrayBase itself inside an artificial scope.  That way, when the
  // ArrayBase goes out of scope and is destructed we can test that ArrayBase
  // doesn't leak the buffer memory.  We prefer the artificial scope method to a
  // pointer with new/delete as it prevents our code from leaking memory under
  // an unhandled error case.
  //
  // NOTE: For these tests to be consistent, the code must be built using
  //      instrumentation which intentionally guards memory and handles
  //      allocations/deallocations immediately (such as a debugging malloc
  //      library).  This test will NOT be run unless
  //      NTA_INSTRUMENTED_MEMORY_GUARDED is defined.

  void *ownedBufferLocation;

  {
    ArrayBase a(NTA_BasicType_Byte);

    a.allocateBuffer(10);

    ownedBufferLocation = a.getBuffer();

    // Verify that we can write into the buffer
    bool wasAbleToWriteToBuffer = true;
    try {
      for (unsigned int i = 0; i < 10; i++) {
        ((char *)ownedBufferLocation)[i] = 'A' + i;
      }
    } catch (AccessViolationError& exception) {
	  UNUSED(exception);
      wasAbleToWriteToBuffer = false;
    }
    TEST2("Write to full length of allocated buffer should succeed",
          wasAbleToWriteToBuffer);

    // Verify that we can read from the buffer
    char testRead = '\0';
    testRead = reinterpret_cast<char *>(ownedBufferLocation)[4];
    ASSERT_TRUE(!wasAbleToReadFromFreedBuffer)
        << "Read from freed buffer should fail";
  }

  bool wasAbleToReadFromFreedBuffer = true;
  try {
    char testRead = '\0';
    testRead = reinterpret_cast<char *>(ownedBufferLocation)[4];
  } catch (AccessViolationError& exception) {
	  UNUSED(exception);
    wasAbleToReadFromFreedBuffer = false;
  }
  ASSERT_TRUE(!wasAbleToReadFromFreedBuffer)
      << "Read from freed buffer should fail";

  bool wasAbleToWriteToFreedBuffer = true;
  try {
    reinterpret_cast<char *>(ownedBufferLocation)[4] = 'A';
  } catch (AccessViolationError& exception) {
	  UNUSED(exception);
    wasAbleToWriteToFreedBuffer = false;
  }
  ASSERT_TRUE(!wasAbleToWriteToFreedBuffer)
      << "Write to freed buffer should fail";

  signal(SIGSEGV, existingSigsegvHandler);
  signal(SIGBUS, existingSigbusHandler);
}

#endif



TEST_F(ArrayTest, testMemory) {
  // We are going to try to perform the same test as above but without
  // messing with the signal handlers.
  char testValue;
  char *ownedBufferLocation;
  Array b(NTA_BasicType_Byte);
  const Array* c;  // a read only pointer version
  Array g; 
  Array d;
  {
    Array a(NTA_BasicType_Byte);

    a.allocateBuffer(100000);
    ownedBufferLocation = reinterpret_cast<char *>(a.getBuffer());
    EXPECT_TRUE(a.getCount() == 100000u);

    // Verify that we can write into the buffer
    bool wasAbleToWriteToBuffer = true;
    try {
      for (unsigned int i = 0; i < 9; i++) {
        ownedBufferLocation[i] = 'a' + i;
      }
      ownedBufferLocation[9] = '\0';
    } catch (std::exception &e) {
      UNUSED(e);
      wasAbleToWriteToBuffer = false;
    }
    EXPECT_TRUE(wasAbleToWriteToBuffer)
        << "Write to full length of allocated buffer should have succeeded.";

    // Verify that we can read from the buffer
    testValue = '\0';
    testValue = reinterpret_cast<char *>(ownedBufferLocation)[8];
    EXPECT_TRUE(testValue == 'i')
        << "Was not able to read the right thing from the buffer.";
    const Array f(a);
    EXPECT_TRUE(f.isInstance(a)); 
    EXPECT_TRUE(reinterpret_cast<char *>(a.getBuffer())[4] == 'e');
    EXPECT_TRUE(reinterpret_cast<const char *>(f.getBuffer())[4] == 'e');

    // full copy
    b = a.copy();
    EXPECT_TRUE(b.getType() == NTA_BasicType_Byte)
        << "The data type should have been copied to the Array.";
    EXPECT_TRUE(reinterpret_cast<char *>(b.getBuffer())[4] == 'e')
        << "Should be able to read the full copy Array instance.";
    reinterpret_cast<char *>(b.getBuffer())[4] = 'z';
    EXPECT_TRUE(reinterpret_cast<char *>(b.getBuffer())[4] == 'z')
        << "Should be able to modify the new Array instance.";
    EXPECT_TRUE(reinterpret_cast<char *>(a.getBuffer())[4] == 'e')
        << "Should not be able to modify the original Array instance.";

    c = &b;
    EXPECT_FALSE(b.isInstance(a)); 
    EXPECT_TRUE(b.isInstance(*c)); 
  }
  // The Array object a is now out of scope so its buffer should be invalid.

  {
    Array e(NTA_BasicType_Byte);
    e.allocateBuffer(10);
    ownedBufferLocation = reinterpret_cast<char*>(e.getBuffer());
    for (unsigned int i = 0; i < 9; i++) {
      ownedBufferLocation[i] = 'A' + i;
    }
    ownedBufferLocation[9] = '\0';
    char testRead = ownedBufferLocation[4];
    EXPECT_TRUE(testRead == 'E') << "Should be able to write and read the Array.";

    // make an asignment to another Array instance and to a const Array instance.
    d = e; // shallow copy.  Buffer not copied but remains valid after a is deleted.
    c = &d;
    EXPECT_TRUE(d.getType() == NTA_BasicType_Byte)  << "The data type should have been copied to the Array.";

    EXPECT_TRUE(reinterpret_cast<char *>(d.getBuffer())[4] == 'E')  << "Should be able to read the new Array instance.";
    EXPECT_TRUE(reinterpret_cast<const char *>(c->getBuffer())[4] == 'E')  << "Should be able to read the new const Array instance.";
    reinterpret_cast<char *>(d.getBuffer())[4] = 'Z';
    EXPECT_TRUE(reinterpret_cast<char *>(d.getBuffer())[4] == 'Z') << "Should be able to modify the new Array instance.";
    EXPECT_TRUE(reinterpret_cast<char *>(e.getBuffer())[4] == 'Z') << "The original buffer should also change.";
    
    EXPECT_TRUE(d.isInstance(e)); 
  }
  // the Array e is now out of scope but the buffer should still be valid.
  EXPECT_TRUE(reinterpret_cast<char *>(d.getBuffer())[4] == 'Z')   << "Should still see the buffer in the new Array instance.";
  EXPECT_TRUE(reinterpret_cast<char *>(d.getBuffer())[4] == 'Z')   << "The const Array instance should also still see the buffer.";
  EXPECT_TRUE(ownedBufferLocation[4] == 'Z')  << "The pointer should also still see the buffer.";

  g = b;
  EXPECT_TRUE(g.isInstance(b)); 

  b.releaseBuffer();
  // The b buffer is no longer valid but c still has a reference to it.
  EXPECT_TRUE(b.getBuffer() == nullptr)  << "expected a null pointer because the buffer was released.";
  EXPECT_TRUE(b.getCount() == 0u)  << "expected a 0 length because the buffer was released.";
  EXPECT_TRUE(reinterpret_cast<char *>(ownedBufferLocation)[4] == 'Z') << "The pointer should still see the e buffer.";

  // c->releaseBuffer();   //non-const functions on c should give compile errors.
}

// This test is ran with all data types contained by an Array
TEST_F(ArrayTest, testArrayCreation) {
  setupArrayTests();

  Array *arrayP;

  TestCaseIterator testCase;

  for (testCase = testCases_.begin(); testCase != testCases_.end();
       testCase++) {
    char *buf = reinterpret_cast<char *>(-1ll);

    if (testCase->second.testUsesInvalidParameters) {
      bool caughtException = false;

      try {
        arrayP = new Array(testCase->second.dataType);
      } catch (nupic::Exception& e) {
        UNUSED(e);
        caughtException = true;
      }

      ASSERT_TRUE(caughtException)
          << "Test case: " + testCase->first +
                 " - Should throw an exception on trying to create an invalid "
                 "ArrayBase";
    } else {
      arrayP = new Array(testCase->second.dataType);
      buf = reinterpret_cast<char *>(arrayP->getBuffer());
      ASSERT_EQ(buf, nullptr)
          << "Test case: " + testCase->first +
                 " - When not passed a size, a newly created Array should "
                 "have a NULL buffer";
      ASSERT_EQ(0u, arrayP->getCount())
          << "Test case: " + testCase->first +
                 " - When not passed a size, a newly created Array should "
                 "have a count equal to zero";
      delete arrayP;

	    size_t capacity = testCase->second.dataTypeSize * testCase->second.allocationSize;
      std::shared_ptr<char> buf2(new char[capacity], std::default_delete<char[]>());
      std::memset(buf2.get(), 0, capacity); // fill with 0's

      // make copy of buffer into the Array
      arrayP = new Array(testCase->second.dataType, 
                         buf2.get(),
                         testCase->second.allocationSize);
      EXPECT_TRUE(arrayP->getType() == testCase->second.dataType)  << "The data type should have been copied to the Array.";

      buf = reinterpret_cast<char *>(arrayP->getBuffer());
      ASSERT_EQ(static_cast<size_t>(testCase->second.allocationSize), arrayP->getCount())
          << "Test case: " + testCase->first +
                 " - Preallocating a buffer should have a count equal to our "
                 "allocation size";
      delete arrayP;
    }
  }
}

TEST_F(ArrayTest, testBufferAllocation) {
  testCases_.clear();
  testCases_["NTA_BasicType_Int32, size 0"] =
      ArrayTestParameters(NTA_BasicType_Int32, 4, 0, "Int32", false);
  testCases_["NTA_BasicType_Int32, size UINT_MAX"] =
      ArrayTestParameters(NTA_BasicType_Int32, 4, UINT_MAX, "Int32", true);
  testCases_["NTA_BasicType_Int32, size -10"] =
      ArrayTestParameters(NTA_BasicType_Int32, 4, -10, "Int32", true);
  testCases_["NTA_BasicType_Int32, size 10"] =
      ArrayTestParameters(NTA_BasicType_Int32, 4, 10, "Int32", false);

  bool caughtException;

  TestCaseIterator testCase;

  for (testCase = testCases_.begin(); testCase != testCases_.end();
       testCase++) {
    caughtException = false;
    Array a(testCase->second.dataType);

    try {
      a.allocateBuffer((size_t)(testCase->second.allocationSize));
    } catch (std::exception &e) {
      UNUSED(e);
      caughtException = true;
    }

    if (testCase->second.testUsesInvalidParameters) {
      ASSERT_TRUE(caughtException) << "Test case: " + testCase->first +
                                          " - allocation of an ArrayBase of "
                                          "invalid size should raise an "
                                          "exception";
    } else {
      ASSERT_FALSE(caughtException)
          << "Test case: " + testCase->first +
                 " - Allocation of an ArrayBase of valid size should return a "
                 "valid pointer";

      // Note: reallocating a buffer is now allowed.  dek, 08/07/2017
      caughtException = false;

      try
      {
        a.allocateBuffer(10);
      }
      catch(nupic::Exception& e)
      {
        UNUSED(e);
        caughtException = true;
      }

      ASSERT_FALSE(caughtException)
        << "Test case: " + testCase->first +
            " - allocating a buffer when one is already allocated should "
            "not raise an exception. The allocation will release the previous buffer.";

      ASSERT_EQ(10u, a.getCount())
          << "Test case: " + testCase->first +
                 " - Size of allocated ArrayBase should match requested size";
    }
  }
}

TEST_F(ArrayTest, testUnownedBuffer) {
  testCases_.clear();
  testCases_["NTA_BasicType_Int32, buffer assignment"] =
      ArrayTestParameters(NTA_BasicType_Int32, 4, 10, "Int32", false);

  TestCaseIterator testCase;

  for (testCase = testCases_.begin(); testCase != testCases_.end();  testCase++) {
    size_t capacity = testCase->second.dataTypeSize * testCase->second.allocationSize;
    std::shared_ptr<char> buf(new char[capacity], std::default_delete<char[]>());

    Array a(testCase->second.dataType);
    a.setBuffer(buf.get(), testCase->second.allocationSize);

    ASSERT_EQ(buf.get(), a.getBuffer())
        << "Test case: " + testCase->first +
               " - setBuffer() should used the assigned buffer";

    capacity = testCase->second.dataTypeSize * testCase->second.allocationSize;
    std::shared_ptr<char> buf2(new char[capacity], std::default_delete<char[]>());

    // setting a buffer when one is already set is NOW allowed. dek 08/07/2018
    // previous buffer is freed.
    bool caughtException = false;

    try
    {
      a.setBuffer(buf2.get(), testCase->second.allocationSize);
    }
    catch(nupic::Exception& e)
    {
      UNUSED(e);
      caughtException = true;
    }

    ASSERT_FALSE(caughtException)
      << "Test case: " +
          testCase->first +
          " - setting a buffer when one is already set should not raise an "
          "exception";
    ASSERT_EQ(a.getCount(), static_cast<size_t>(testCase->second.allocationSize))
        << "Buffer size should be the requested amount.";
  }
}

TEST_F(ArrayTest, testBufferRelease) {
  //testCases_.clear();
  //testCases_["NTA_BasicType_Int32, buffer release"] =
  //    ArrayTestParameters<Int32>(NTA_BasicType_Int32, 4, 10, "Int32", false);

  TestCaseIterator testCase;

  for (testCase = testCases_.begin(); testCase != testCases_.end(); testCase++) {
    std::shared_ptr<char> buf(new char[testCase->second.dataTypeSize *
                                           testCase->second.allocationSize], std::default_delete<char[]>());

    Array a(testCase->second.dataType);
    a.setBuffer(buf.get(), testCase->second.allocationSize);
    a.releaseBuffer();

    ASSERT_EQ(nullptr, a.getBuffer())
        << "Test case: " + testCase->first +
               " - ArrayBase should no longer hold a reference to a locally "
               "allocated "
               "buffer after calling releaseBuffer";
  }
}

TEST_F(ArrayTest, testArrayTyping) {
  setupArrayTests();

  TestCaseIterator testCase;

  for (testCase = testCases_.begin(); testCase != testCases_.end();
       testCase++) {
    // testArrayCreation() already validates that Array objects can't be
    // created using invalid NTA_BasicType parameters, so we skip those test
    // cases here
    if (testCase->second.testUsesInvalidParameters) {
      continue;
    }

    Array a(testCase->second.dataType);

    ASSERT_EQ(testCase->second.dataType, a.getType())
        << "Test case: " + testCase->first +
               " - the type of a created ArrayBase should match the requested "
               "type";

    std::string name(BasicType::getName(a.getType()));
    ASSERT_EQ(testCase->second.dataTypeText, name)
        << "Test case: " + testCase->first +
               " - the string representation of a type contained in a "
               "created Array should match the expected string";
  }
}


TEST_F(ArrayTest, testArrayBasefunctions) {
  setupArrayTests();

  sdr::SDR_sparse_t testdata = {1, 2, 3, 4, 5, 6, 7, 8, 9, 10, 0, 0};
  TestCaseIterator testCase;

  for (testCase = testCases_.begin(); testCase != testCases_.end(); testCase++) {
    // testArrayCreation() already validates that Array objects can't be
    // created using invalid NTA_BasicType parameters, so we skip those 
    // negetive test cases here
    if (testCase->second.testUsesInvalidParameters) {
      continue;
    }
    VERBOSE << "  Iteration " << testCase->first << std::endl;

    size_t nCols = testCase->second.allocationSize;
    size_t bufsize = testCase->second.dataTypeSize * testCase->second.allocationSize;
    std::shared_ptr<char> buf(new char[bufsize], std::default_delete<char[]>());
    std::memset(buf.get(), 0, bufsize);

    // constructors;  Allocate an array using the test data.
    Array a(testCase->second.dataType);
    Array b(testCase->second.dataType, buf.get(), nCols);
    Array c;

    // getType
    ASSERT_EQ(testCase->second.dataType, a.getType())
        << "Test case: " + testCase->first + " type missmatch";
    ASSERT_EQ(b.getType(), a.getType())
        << "Test case: " + testCase->first + " type missmatch";



    // allocateBuffer
    // getCount
    a.allocateBuffer(nCols);
    EXPECT_EQ(a.getCount(), nCols);

    // zeroBuffer
    // operator==
    a.zeroBuffer();
    EXPECT_TRUE(a == b);

    a.populate(testdata);
    //std::cerr << "ArrayTest:testArrayBasefunctions a=" << a << std::endl;
    nCols = testdata.size();


    c = a; // shallow copy
    EXPECT_EQ(c.getCount(), a.getCount());
    EXPECT_TRUE(c.getBuffer() == a.getBuffer());
    EXPECT_EQ(a.getCount(), nCols);


    if (testCase->second.dataType == NTA_BasicType_SDR) {
      // Just to be sure an SDR can play here,
      // Only SDR has dimensions
      std::vector<UInt> d({ 10u, 10u });
      Dimensions dim(d);
      sdr::SDR sdr(dim);
      Array s(sdr); // makes a copy of sdr
      Dimensions dim_s(s.getSDR().dimensions);
      EXPECT_EQ(dim_s, dim);
      EXPECT_EQ(s.getCount(), 100u);

      std::vector<UInt> dim2({10, 20});
      s.allocateBuffer(dim2);  // re-creates sdr
      EXPECT_EQ(s.getCount(), 200u);

      // wrapper an existing sdr
      Array m(NTA_BasicType_SDR);
      m.setBuffer(sdr);
      EXPECT_TRUE(m.getSDR() == sdr);
      EXPECT_EQ(m.getCount(), 100u);

      std::vector<Byte> row = a.asVector<Byte>();
      const sdr::SDR_sparse_t& v = a.getSDR().getSparse();

      EXPECT_EQ(v.size(), 10u);


    } else {
      // SDR cannot do subsets
      Array q = a.subset(5, 2);
      EXPECT_EQ(q.getCount(), 2u);
      std::vector<Int32> v = q.asVector<Int32>();
      EXPECT_EQ(v.size(), 2u);
      if (testCase->second.dataType == NTA_BasicType_Bool) {
        EXPECT_EQ(v[0], 1);
        EXPECT_EQ(v[1], 1);
      }
    }

  }
}

TEST_F(ArrayTest, testArrayBaseSerialization) {
  setupArrayTests();

  sdr::SDR_sparse_t testdata = {1, 4, 5, 8, 9}; // sparse
  TestCaseIterator testCase;

  for (testCase = testCases_.begin(); testCase != testCases_.end(); testCase++) {
    // testArrayCreation() already validates that Array objects can't be
    // created using invalid NTA_BasicType parameters, so we skip those
    // negetive test cases here
    if (testCase->second.testUsesInvalidParameters) {
      continue;
    }

    VERBOSE << "  Iteration " << testCase->first << " element size: " << testCase->second.dataTypeSize << std::endl;

    // constructors;  Allocate and populate an array using the test data.
    Array a(testCase->second.dataType);
    populateArray(testdata, testCase->second.allocationSize, a);

    VERBOSE << "starting with a = " << a << std::endl;

    // binary serialization
    std::stringstream ss;
    {
      cereal::BinaryOutputArchive binaryOut_ar(ss); // Create an output archive
      a.save_ar(binaryOut_ar);
    } //flush when archive goes out of scope
    VERBOSE << "  binary size: " << ss.str().length() << std::endl;
    ss.seekg(0);  // rewind
    Array b;
    {
      cereal::BinaryInputArchive binaryIn_ar(ss);  // Create an input archive
      b.load_ar(binaryIn_ar);
    } // flush
    sdr::SDR_sparse_t results;
    toSparse(b, results);
    EXPECT_EQ(testdata, results);

    // JSON serialization
    ss.seekp(0);  // rewind
    {
      cereal::JSONOutputArchive jsonOut_ar(ss); // Create an output archive
      a.save_ar(jsonOut_ar);
    } // flush
    VERBOSE << ss.str() << std::endl;
    ss.seekg(0);  // rewind
    {
      cereal::JSONInputArchive jsonIn_ar(ss);  // Create an input archive
      b.load_ar(jsonIn_ar);
    } // flush
    toSparse(b, results);
    EXPECT_EQ(testdata, results);
  }
}


void ArrayTest::setupArrayTests() {
  // we're going to test using all types that can be stored in the ArrayBase...
  // the NTA_BasicType enum overrides the default incrementing values for
  // some enumerated types, so we must reference them manually
  //    Fields:
  //       template<type-of-element>
  //       dataType,  dataTypeSize,  allocationSize, dataTypeText, testUsesInvalidParameters
  testCases_.clear();
  testCases_["NTA_BasicType_Byte"] =
      ArrayTestParameters(NTA_BasicType_Byte, sizeof(Byte), 10, "Byte", false);
  testCases_["NTA_BasicType_Int16"] =
      ArrayTestParameters(NTA_BasicType_Int16, sizeof(Int16), 10, "Int16", false);
  testCases_["NTA_BasicType_UInt16"] =
      ArrayTestParameters(NTA_BasicType_UInt16, sizeof(UInt16), 10, "UInt16", false);
  testCases_["NTA_BasicType_Int32"] =
      ArrayTestParameters(NTA_BasicType_Int32, sizeof(Int32), 10, "Int32", false);
  testCases_["NTA_BasicType_UInt32"] =
      ArrayTestParameters(NTA_BasicType_UInt32, sizeof(UInt32), 10, "UInt32", false);
  testCases_["NTA_BasicType_Int64"] =
      ArrayTestParameters(NTA_BasicType_Int64, sizeof(Int64), 10, "Int64", false);
  testCases_["NTA_BasicType_UInt64"] =
      ArrayTestParameters(NTA_BasicType_UInt64, sizeof(UInt64), 10, "UInt64", false);
  testCases_["NTA_BasicType_Real32"] =
      ArrayTestParameters(NTA_BasicType_Real32, sizeof(Real32), 10, "Real32", false);
  testCases_["NTA_BasicType_Real64"] =
      ArrayTestParameters(NTA_BasicType_Real64, sizeof(Real64), 10, "Real64", false);
  testCases_["NTA_BasicType_Bool"] =
      ArrayTestParameters(NTA_BasicType_Bool, sizeof(bool), 10, "Bool", false);
  testCases_["NTA_BasicType_SDR"] =
      ArrayTestParameters(NTA_BasicType_SDR, sizeof(char), 10, "SDR", false);
#ifdef NTA_DOUBLE_PRECISION
  testCases_["NTA_BasicType_Real"] =
      ArrayTestParameters(NTA_BasicType_Real, 8, 10, "Real64", false);
#else
  testCases_["NTA_BasicType_Real"] =
      ArrayTestParameters(NTA_BasicType_Real, 4, 10, "Real32", false);
#endif
  testCases_["Non-existent NTA_BasicType"] =
      ArrayTestParameters(NTA_BasicType_Last, 0, 10, "N/A", true);
}

} //-ns<|MERGE_RESOLUTION|>--- conflicted
+++ resolved
@@ -101,11 +101,7 @@
   }
 
   char *buf = (char*)a.getBuffer();
-<<<<<<< HEAD
-  for (UInt32 idx = 0; idx < static_cast<UInt32>(a.getCount()); idx++) {
-=======
   for (sdr::ElemSparse idx = 0; idx < static_cast<sdr::ElemSparse>(a.getCount()); idx++) {
->>>>>>> 65e0272f
     	switch (a.getType()) {
 	    case NTA_BasicType_Byte:   if((reinterpret_cast<Byte*>(buf))[idx])   sparse.push_back(idx); break;
 	    case NTA_BasicType_Int16:  if((reinterpret_cast<Int16*>(buf))[idx])  sparse.push_back(idx); break;
