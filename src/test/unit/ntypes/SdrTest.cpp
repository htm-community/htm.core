/* ---------------------------------------------------------------------
 * Copyright (C) 2018-2019, David McDougall.
 *
 * This program is free software: you can redistribute it and/or modify
 * it under the terms of the GNU Affero Public License version 3 as
 * published by the Free Software Foundation.
 *
 * This program is distributed in the hope that it will be useful,
 * but WITHOUT ANY WARRANTY; without even the implied warranty of
 * MERCHANTABILITY or FITNESS FOR A PARTICULAR PURPOSE.
 * See the GNU Affero Public License for more details.
 *
 * You should have received a copy of the GNU Affero Public License
 * along with this program.  If not, see http://www.gnu.org/licenses.
 * ----------------------------------------------------------------------
 */

#include <gtest/gtest.h>
#include <nupic/ntypes/Sdr.hpp>
#include <nupic/ntypes/SdrProxy.hpp>
#include <vector>
#include <random>

using namespace std;
using namespace nupic;

/* This also tests the size and dimensions are correct */
TEST(SdrTest, TestConstructor) {
    // Test 0 size
    ASSERT_ANY_THROW( SDR( vector<UInt>(0) ));
    ASSERT_ANY_THROW( SDR({ 0 }) );
    ASSERT_ANY_THROW( SDR({ 3, 2, 1, 0 }) );

    // Test 1-D
    vector<UInt> b_dims = {3};
    SDR b(b_dims);
    ASSERT_EQ( b.size, 3ul );
    ASSERT_EQ( b.dimensions, b_dims );
    ASSERT_EQ( b.getSparse().size(), 1ul );
    // zero initialized
    ASSERT_EQ( b.getDense(),     vector<Byte>({0, 0, 0}) );
    ASSERT_EQ( b.getFlatSparse(), vector<UInt>(0) );
    ASSERT_EQ( b.getSparse(),     vector<vector<UInt>>({{}}) );

    // Test 3-D
    vector<UInt> c_dims = {11u, 15u, 3u};
    SDR c(c_dims);
    ASSERT_EQ( c.size, 11u * 15u * 3u );
    ASSERT_EQ( c.dimensions, c_dims );
    ASSERT_EQ( c.getSparse().size(), 3ul );
    ASSERT_EQ( c.getFlatSparse().size(), 0ul );
    // Test dimensions are copied not referenced
    c_dims.push_back(7);
    ASSERT_EQ( c.dimensions, vector<UInt>({11u, 15u, 3u}) );
}

TEST(SdrTest, TestConstructorCopy) {
    // Test data is copied.
    SDR a({5});
    a.setDense( SDR_dense_t({0, 1, 0, 0, 0}));
    SDR b(a);
    ASSERT_EQ( b.getFlatSparse(),  vector<UInt>({1}) );
    ASSERT_TRUE(a == b);
}

TEST(SdrTest, TestZero) {
    SDR a({4, 4});
    a.setDense( vector<Byte>(16, 1) );
    a.zero();
    ASSERT_EQ( vector<Byte>(16, 0), a.getDense() );
    ASSERT_EQ( a.getFlatSparse().size(),  0ul);
    ASSERT_EQ( a.getSparse().size(),  2ul);
    ASSERT_EQ( a.getSparse().at(0).size(),  0ul);
    ASSERT_EQ( a.getSparse().at(1).size(),  0ul);
}

TEST(SdrTest, TestSDR_Examples) {
    // Make an SDR with 9 values, arranged in a (3 x 3) grid.
    // "SDR" is an alias/typedef for SparseDistributedRepresentation.
    SDR  X( {3, 3} );
    vector<Byte> data({
        0, 1, 0,
        0, 1, 0,
        0, 0, 1 });

    // These three statements are equivalent.
    X.setDense(SDR_dense_t({ 0, 1, 0,
                             0, 1, 0,
                             0, 0, 1 }));
    ASSERT_EQ( data, X.getDense() );
    X.setFlatSparse(SDR_flatSparse_t({ 1, 4, 8 }));
    ASSERT_EQ( data, X.getDense() );
    X.setSparse(SDR_sparse_t({{ 0, 1, 2,}, { 1, 1, 2 }}));
    ASSERT_EQ( data, X.getDense() );

    // Access data in any format, SDR will automatically convert data formats.
    ASSERT_EQ( X.getDense(),      SDR_dense_t({ 0, 1, 0, 0, 1, 0, 0, 0, 1 }) );
    ASSERT_EQ( X.getSparse(),     SDR_sparse_t({{ 0, 1, 2 }, {1, 1, 2}}) );
    ASSERT_EQ( X.getFlatSparse(), SDR_flatSparse_t({ 1, 4, 8 }) );

    // Data format conversions are cached, and when an SDR value changes the
    // cache is cleared.
    X.setFlatSparse(SDR_flatSparse_t({}));  // Assign new data to the SDR, clearing the cache.
    X.getDense();        // This line will convert formats.
    X.getDense();        // This line will resuse the result of the previous line

    X.zero();
    Byte *before = X.getDense().data();
    SDR_dense_t newData({ 1, 0, 0, 1, 0, 0, 1, 0, 0 });
    Byte *data_ptr = newData.data();
    X.setDense( newData );
    Byte *after = X.getDense().data();
    // X now points to newData, and newData points to X's old data.
    ASSERT_EQ( after, data_ptr );
    ASSERT_EQ( newData.data(), before );
    ASSERT_NE( before, after );

    X.zero();
    before = X.getDense().data();
    // The "&" is really important!  Otherwise vector copies.
    auto & dense = X.getDense();
    dense[2] = true;
    X.setDense( dense );              // Notify the SDR of the changes.
    after = X.getDense().data();
    ASSERT_EQ( X.getFlatSparse(), SDR_flatSparse_t({ 2 }) );
    ASSERT_EQ( before, after );
}

TEST(SdrTest, TestSetDenseVec) {
    SDR a({11, 10, 4});
    Byte *before = a.getDense().data();
    SDR_dense_t vec = vector<Byte>(440, 1);
    Byte *data = vec.data();
    a.setDense( vec );
    Byte *after = a.getDense().data();
    ASSERT_NE( before, after ); // not a copy.
    ASSERT_EQ( after, data ); // correct data buffer.
}

TEST(SdrTest, TestSetDenseByte) {
    SDR a({11, 10, 4});
    auto vec = vector<Byte>(a.size, 1);
    a.zero();
    a.setDense( (Byte*) vec.data());
    ASSERT_EQ( a.getDense(), vec );
    ASSERT_NE( ((vector<Byte>&) a.getDense()).data(), vec.data() ); // true copy not a reference
    ASSERT_EQ( a.getDense().data(), a.getDense().data() ); // But not a copy every time.
}

TEST(SdrTest, TestSetDenseUInt) {
    SDR a({11, 10, 4});
    auto vec = vector<UInt>(a.size, 1);
    a.setDense( (UInt*) vec.data() );
    ASSERT_EQ( a.getDense(), vector<Byte>(a.size, 1) );
    ASSERT_NE( a.getDense().data(), (const char*) vec.data()); // true copy not a reference
}

TEST(SdrTest, TestSetDenseArray) {
    // Test Byte sized data
    SDR A({ 3, 3 });
    vector<Byte> vec_byte({ 0, 1, 0, 0, 1, 0, 0, 0, 1 });
    auto arr = Array(NTA_BasicType_Byte, vec_byte.data(), vec_byte.size());
    A.setDense( arr );
    ASSERT_EQ( A.getFlatSparse(), SDR_flatSparse_t({ 1, 4, 8 }));

    // Test UInt64 sized data
    A.zero();
    vector<UInt64> vec_uint({ 1, 1, 0, 0, 1, 0, 0, 0, 1 });
    auto arr_uint64 = Array(NTA_BasicType_UInt64, vec_uint.data(), vec_uint.size());
    A.setDense( arr_uint64 );
    ASSERT_EQ( A.getFlatSparse(), SDR_flatSparse_t({ 0, 1, 4, 8 }));

    // Test Real sized data
    A.zero();
    vector<Real> vec_real({ 1., 1., 0., 0., 1., 0., 0., 0., 1. });
    auto arr_real = Array(NTA_BasicType_Real, vec_real.data(), vec_real.size());
    A.setDense( arr_real );
    ASSERT_EQ( A.getFlatSparse(), SDR_flatSparse_t({ 0, 1, 4, 8 }));
}

TEST(SdrTest, TestSetDenseInplace) {
    SDR a({10, 10});
    auto& a_data = a.getDense();
    ASSERT_EQ( a_data, vector<Byte>(100, 0) );
    a_data.assign( a.size, 1 );
    a.setDense( a_data );
    ASSERT_EQ( a.getDense().data(), a.getDense().data() );
    ASSERT_EQ( a.getDense().data(), a_data.data() );
    ASSERT_EQ( a.getDense(), vector<Byte>(a.size, 1) );
    ASSERT_EQ( a.getDense(), a_data );
}

TEST(SdrTest, TestSetFlatSparseVec) {
    SDR a({11, 10, 4});
    UInt *before = a.getFlatSparse().data();
    auto vec = vector<UInt>(a.size, 1);
    UInt *data = vec.data();
    for(UInt i = 0; i < a.size; i++)
        vec[i] = i;
    a.setFlatSparse( vec );
    UInt *after = a.getFlatSparse().data();
    ASSERT_NE( before, after );
    ASSERT_EQ( after, data );
}

TEST(SdrTest, TestSetFlatSparsePtr) {
    SDR a({11, 10, 4});
    auto vec = vector<UInt>(a.size, 1);
    for(UInt i = 0; i < a.size; i++)
        vec[i] = i;
    a.zero();
    a.setFlatSparse( (UInt*) vec.data(), a.size );
    ASSERT_EQ( a.getFlatSparse(), vec );
    ASSERT_NE( a.getFlatSparse().data(), vec.data()); // true copy not a reference
}

TEST(SdrTest, TestSetFlatSparseArray) {
    SDR A({ 3, 3 });
    // Test UInt32 sized data
    vector<UInt32> vec_uint32({ 1, 4, 8 });
    auto arr_uint32 = Array(NTA_BasicType_UInt32, vec_uint32.data(), vec_uint32.size());
    A.setFlatSparse( arr_uint32 );
    ASSERT_EQ( A.getDense(), SDR_dense_t({ 0, 1, 0, 0, 1, 0, 0, 0, 1 }));

    // Test UInt64 sized data
    A.zero();
    vector<UInt64> vec_uint64({ 1, 4, 8 });
    auto arr_uint64 = Array(NTA_BasicType_UInt64, vec_uint64.data(), vec_uint64.size());
    A.setFlatSparse( arr_uint64 );
    ASSERT_EQ( A.getDense(), SDR_dense_t({ 0, 1, 0, 0, 1, 0, 0, 0, 1 }));

    // Test Real sized data
    A.zero();
    vector<Real> vec_real({ 1, 4, 8 });
    auto arr_real = Array(NTA_BasicType_Real, vec_real.data(), vec_real.size());
    A.setFlatSparse( arr_real );
    ASSERT_EQ( A.getDense(), SDR_dense_t({ 0, 1, 0, 0, 1, 0, 0, 0, 1 }));
}

TEST(SdrTest, TestSetFlatSparseInplace) {
    // Test both mutable & inplace methods at the same time, which is the intended use case.
    SDR a({10, 10});
    a.zero();
    auto& a_data = a.getFlatSparse();
    ASSERT_EQ( a_data, vector<UInt>(0) );
    a_data.push_back(0);
    a.setFlatSparse( a_data );
    ASSERT_EQ( a.getFlatSparse().data(), a.getFlatSparse().data() );
    ASSERT_EQ( a.getFlatSparse(),        a.getFlatSparse() );
    ASSERT_EQ( a.getFlatSparse().data(), a_data.data() );
    ASSERT_EQ( a.getFlatSparse(),        a_data );
    ASSERT_EQ( a.getFlatSparse(), vector<UInt>(1) );
    a_data.clear();
    a.setFlatSparse( a_data );
    ASSERT_EQ( a.getDense(), vector<Byte>(a.size, 0) );
}

TEST(SdrTest, TestSetSparse) {
    SDR a({4, 1, 3});
    void *before = a.getSparse().data();
    auto vec = vector<vector<UInt>>({
        { 0, 1, 2, 0 },
        { 0, 0, 0, 0 },
        { 0, 1, 2, 1 } });
    void *data = vec.data();
    a.setSparse( vec );
    void *after = a.getSparse().data();
    ASSERT_EQ( after, data );
    ASSERT_NE( before, after );
}

TEST(SdrTest, TestSetSparseCopy) {
    SDR a({ 3, 3 });
    void *before = a.getSparse().data();
    auto vec = vector<vector<Real>>({
        { 0., 1., 2. },
        { 1., 1., 2. } });
    void *data = vec.data();
    a.setSparse( vec );
    void *after = a.getSparse().data();
    ASSERT_EQ( before, after );  // Data copied from vec into sdr's buffer
    ASSERT_NE( after, data );   // Data copied from vec into sdr's buffer
    ASSERT_EQ( a.getFlatSparse(), SDR_flatSparse_t({ 1, 4, 8 }));
}

TEST(SdrTest, TestSetSparseInplace) {
    // Test both mutable & inplace methods at the same time, which is the intended use case.
    SDR a({10, 10});
    a.zero();
    auto& a_data = a.getSparse();
    ASSERT_EQ( a_data, vector<vector<UInt>>({{}, {}}) );
    a_data[0].push_back(0);
    a_data[1].push_back(0);
    a_data[0].push_back(3);
    a_data[1].push_back(7);
    a_data[0].push_back(7);
    a_data[1].push_back(1);
    a.setSparse( a_data );
    ASSERT_EQ( a.getSum(), 3ul );
    // I think some of these check the same things but thats ok.
    ASSERT_EQ( (void*) a.getSparse().data(), (void*) a.getSparse().data() );
    ASSERT_EQ( a.getSparse(), a.getSparse() );
    ASSERT_EQ( a.getSparse().data(), a_data.data() );
    ASSERT_EQ( a.getSparse(),        a_data );
    ASSERT_EQ( a.getFlatSparse(), vector<UInt>({0, 37, 71}) ); // Check data ok
    a_data[0].clear();
    a_data[1].clear();
    a.setSparse( a_data );
    ASSERT_EQ( a.getDense(), vector<Byte>(a.size, 0) );
}

TEST(SdrTest, TestSetSDR) {
    SDR a({5});
    SDR b({5});
    // Test dense assignment works
    a.setDense(SDR_dense_t({1, 1, 1, 1, 1}));
    b.setSDR(a);
    ASSERT_EQ( b.getFlatSparse(), vector<UInt>({0, 1, 2, 3, 4}) );
    // Test flat sparse assignment works
    a.setFlatSparse(SDR_flatSparse_t({0, 1, 2, 3, 4}));
    b.setSDR(a);
    ASSERT_EQ( b.getDense(), vector<Byte>({1, 1, 1, 1, 1}) );
    // Test sparse assignment works
    a.setSparse(SDR_sparse_t({{0, 1, 2, 3, 4}}));
    b.setSDR(a);
    ASSERT_EQ( b.getDense(), vector<Byte>({1, 1, 1, 1, 1}) );
}

TEST(SdrTest, TestGetDenseFromFlatSparse) {
    // Test zeros
    SDR z({4, 4});
    z.setFlatSparse(SDR_flatSparse_t({}));
    ASSERT_EQ( z.getDense(), vector<Byte>(16, 0) );

    // Test ones
    SDR nz({4, 4});
    nz.setFlatSparse(SDR_flatSparse_t(
        {0, 1, 2, 3, 4, 5, 6, 7, 8, 9, 10, 11, 12, 13, 14, 15}));
    ASSERT_EQ( nz.getDense(), vector<Byte>(16, 1) );

    // Test 1-D
    SDR d1({30});
    d1.setFlatSparse(SDR_flatSparse_t({1, 29, 4, 5, 7}));
    vector<Byte> ans(30, 0);
    ans[1] = 1;
    ans[29] = 1;
    ans[4] = 1;
    ans[5] = 1;
    ans[7] = 1;
    ASSERT_EQ( d1.getDense(), ans );

    // Test 3-D
    SDR d3({10, 10, 10});
    d3.setFlatSparse(SDR_flatSparse_t({0, 5, 50, 55, 500, 550, 555, 999}));
    vector<Byte> ans2(1000, 0);
    ans2[0]   = 1;
    ans2[5]   = 1;
    ans2[50]  = 1;
    ans2[55]  = 1;
    ans2[500] = 1;
    ans2[550] = 1;
    ans2[555] = 1;
    ans2[999] = 1;
    ASSERT_EQ( d3.getDense(), ans2 );
}

TEST(SdrTest, TestGetDenseFromSparse) {
    // Test simple 2-D
    SDR a({3, 3});
    a.setSparse(SDR_sparse_t({{1, 0, 2}, {2, 0, 2}}));
    vector<Byte> ans(9, 0);
    ans[0] = 1;
    ans[5] = 1;
    ans[8] = 1;
    ASSERT_EQ( a.getDense(), ans );

    // Test zeros
    SDR z({99, 1});
    z.setSparse(SDR_sparse_t({{}, {}}));
    ASSERT_EQ( z.getDense(), vector<Byte>(99, 0) );
}

TEST(SdrTest, TestGetFlatSparseFromDense) {
    // Test simple 2-D SDR.
    SDR a({3, 3}); a.zero();
    auto dense = a.getDense();
    dense[5] = 1;
    dense[8] = 1;
    a.setDense(dense);
    ASSERT_EQ(a.getFlatSparse().at(0), 5ul);
    ASSERT_EQ(a.getFlatSparse().at(1), 8ul);

    // Test zero'd SDR.
    a.setDense( vector<Byte>(a.size, 0) );
    ASSERT_EQ( a.getFlatSparse().size(), 0ul );
}

TEST(SdrTest, TestGetFlatSparseFromSparse) {
    // Test simple 2-D SDR.
    SDR a({3, 3}); a.zero();
    auto& index = a.getSparse();
    ASSERT_EQ( index.size(), 2ul );
    ASSERT_EQ( index[0].size(), 0ul );
    ASSERT_EQ( index[1].size(), 0ul );
    // Insert flat index 4
    index.at(0).push_back(1);
    index.at(1).push_back(1);
    // Insert flat index 8
    index.at(0).push_back(2);
    index.at(1).push_back(2);
    // Insert flat index 5
    index.at(0).push_back(1);
    index.at(1).push_back(2);
    a.setSparse( index );
    ASSERT_EQ(a.getFlatSparse().at(0), 4ul);
    ASSERT_EQ(a.getFlatSparse().at(1), 8ul);
    ASSERT_EQ(a.getFlatSparse().at(2), 5ul);

    // Test zero'd SDR.
    a.setSparse(SDR_sparse_t( {{}, {}} ));
    ASSERT_EQ( a.getFlatSparse().size(), 0ul );
}

TEST(SdrTest, TestGetSparseFromFlat) {
    // Test simple 2-D SDR.
    SDR a({3, 3}); a.zero();
    auto& index = a.getSparse();
    ASSERT_EQ( index.size(), 2ul );
    ASSERT_EQ( index[0].size(), 0ul );
    ASSERT_EQ( index[1].size(), 0ul );
    a.setFlatSparse(SDR_flatSparse_t({ 4, 8, 5 }));
    ASSERT_EQ( a.getSparse(), vector<vector<UInt>>({
        { 1, 2, 1 },
        { 1, 2, 2 } }) );

    // Test zero'd SDR.
    a.setFlatSparse(SDR_flatSparse_t( { } ));
    ASSERT_EQ( a.getSparse(), vector<vector<UInt>>({{}, {}}) );
}

TEST(SdrTest, TestGetSparseFromDense) {
    // Test simple 2-D SDR.
    SDR a({3, 3}); a.zero();
    auto dense = a.getDense();
    dense[5] = 1;
    dense[8] = 1;
    a.setDense(dense);
    ASSERT_EQ( a.getSparse(), vector<vector<UInt>>({
        { 1, 2 },
        { 2, 2 }}) );

    // Test zero'd SDR.
    a.setDense( vector<Byte>(a.size, 0) );
    ASSERT_EQ( a.getSparse()[0].size(), 0ul );
    ASSERT_EQ( a.getSparse()[1].size(), 0ul );
}

TEST(SdrTest, TestAt) {
    SDR a({3, 3});
    a.setFlatSparse(SDR_flatSparse_t( {4, 5, 8} ));
    ASSERT_TRUE( a.at( {1, 1} ));
    ASSERT_TRUE( a.at( {1, 2} ));
    ASSERT_TRUE( a.at( {2, 2} ));
    ASSERT_FALSE( a.at( {0 , 0} ));
    ASSERT_FALSE( a.at( {0 , 1} ));
    ASSERT_FALSE( a.at( {0 , 2} ));
    ASSERT_FALSE( a.at( {1 , 0} ));
    ASSERT_FALSE( a.at( {2 , 0} ));
    ASSERT_FALSE( a.at( {2 , 1} ));
}

TEST(SdrTest, TestSumSparsity) {
    SDR a({31, 17, 3});
    auto& dense = a.getDense();
    for(UInt i = 0; i < a.size; i++) {
        ASSERT_EQ( i, a.getSum() );
        EXPECT_FLOAT_EQ( (Real) i / a.size, a.getSparsity() );
        dense[i] = 1;
        a.setDense( dense );
    }
    ASSERT_EQ( a.size, a.getSum() );
    ASSERT_FLOAT_EQ( 1, a.getSparsity() );
}

TEST(SdrTest, TestPrint) {
    stringstream str;
    SDR a({100});
    str << a;
    // Use find so that trailing whitespace differences on windows/unix don't break it.
    ASSERT_NE( str.str().find( "SDR( 100 )" ), std::string::npos);

    stringstream str2;
    SDR b({ 9, 8 });
    str2 << b;
    ASSERT_NE( str2.str().find( "SDR( 9, 8 )" ), std::string::npos);

    stringstream str3;
    SDR sdr3({ 3, 3 });
    sdr3.setDense(SDR_dense_t({ 0, 1, 0, 0, 1, 0, 0, 0, 1 }));
    str3 << sdr3;
    ASSERT_NE( str3.str().find( "SDR( 3, 3 ) 1, 4, 8" ), std::string::npos);

    // Check that default aruments don't crash.
    cout << "PRINTING \"SDR( 3, 3 ) 1, 4, 8\" TO STDOUT: ";
    cout << sdr3;
}

TEST(SdrTest, TestOverlap) {
    SDR a({3, 3});
    a.setDense(SDR_dense_t({1, 1, 1, 1, 1, 1, 1, 1, 1}));
    SDR b(a);
    ASSERT_EQ( a.overlap( b ), 9ul );
    b.zero();
    ASSERT_EQ( a.overlap( b ), 0ul );
    b.setDense(SDR_dense_t({0, 1, 0, 0, 1, 0, 0, 0, 1}));
    ASSERT_EQ( a.overlap( b ), 3ul );
    a.zero(); b.zero();
    ASSERT_EQ( a.overlap( b ), 0ul );
}

TEST(SdrTest, TestRandomize) {
    // Test sparsity is OK
    SDR a({1000});
    a.randomize( 0. );
    ASSERT_EQ( a.getSum(), 0ul );
    a.randomize( .25 );
    ASSERT_EQ( a.getSum(), 250ul );
    a.randomize( .5 );
    ASSERT_EQ( a.getSum(), 500ul );
    a.randomize( .75 );
    ASSERT_EQ( a.getSum(), 750ul );
    a.randomize( 1. );
    ASSERT_EQ( a.getSum(), 1000ul );
    // Test RNG is deterministic
    SDR b(a);
    Random rng(77);
    Random rng2(77);
    a.randomize( .02, rng );
    b.randomize( .02, rng2 );
    ASSERT_TRUE( a == b);
    // Test different random number generators have different results.
    Random rng3( 1 );
    Random rng4( 2 );
    a.randomize( .02, rng3 );
    b.randomize( .02, rng4 );
    ASSERT_TRUE( a != b);
    // Test that this modifies RNG state and will generate different
    // distributions with the same RNG.
    Random rng5( 88 );
    a.randomize( .02, rng5 );
    b.randomize( .02, rng5 );
    ASSERT_TRUE( a != b);
    // Test default RNG has a different result every time
    a.randomize( .02 );
    b.randomize( .02 );
    ASSERT_TRUE( a != b);
    // Methodically test by running it many times and checking for an even
    // activation frequency at every bit.
    SDR af_test({ 97 /* prime number */ });
    UInt iterations = 50000;
    Real sparsity   = .20;
    vector<Real> af( af_test.size, 0 );
    for( UInt i = 0; i < iterations; i++ ) {
        af_test.randomize( sparsity );
        for( auto idx : af_test.getFlatSparse() )
            af[ idx ] += 1;
    }
    for( auto f : af ) {
        f = f / iterations / sparsity;
        ASSERT_GT( f, 0.95 );
        ASSERT_LT( f, 1.05 );
    }
}

TEST(SdrTest, TestAddNoise) {
    SDR a({1000});
    a.randomize( 0.10 );
    SDR b(a);
    SDR c(a);
    // Test seed is deteministic
    b.setSDR(a);
    c.setSDR(a);
    Random b_rng( 44 );
    Random c_rng( 44 );
    b.addNoise( 0.5, b_rng );
    c.addNoise( 0.5, c_rng );
    ASSERT_TRUE( b == c );
    ASSERT_FALSE( a == b );
    // Test different seed generates different distributions
    b.setSDR(a);
    c.setSDR(a);
    Random rng1( 1 );
    Random rng2( 2 );
    b.addNoise( 0.5, rng1 );
    c.addNoise( 0.5, rng2 );
    ASSERT_TRUE( b != c );
    // Test addNoise changes PRNG state so two consequtive calls yeild different
    // results.
    Random prng( 55 );
    b.setSDR(a);
    b.addNoise( 0.5, prng );
    SDR b_cpy(b);
    b.setSDR(a);
    b.addNoise( 0.5, prng );
    ASSERT_TRUE( b_cpy != b );
    // Test default seed works ok
    b.setSDR(a);
    c.setSDR(a);
    b.addNoise( 0.5 );
    c.addNoise( 0.5 );
    ASSERT_TRUE( b != c );
    // Methodically test for every overlap.
    for( UInt x = 0; x <= 100; x++ ) {
        b.setSDR( a );
        b.addNoise( (Real)x / 100.0 );
        ASSERT_EQ( a.overlap( b ), 100 - x );
        ASSERT_EQ( b.getSum(), 100ul );
    }
}

TEST(SdrTest, TestEquality) {
    vector<SDR*> test_cases;
    // Test different dimensions
    test_cases.push_back( new SDR({ 11 }));
    test_cases.push_back( new SDR({ 1, 1 }));
    test_cases.push_back( new SDR({ 1, 2, 3 }));
    // Test different data
    test_cases.push_back( new SDR({ 3, 3 }));
    test_cases.back()->setDense(SDR_dense_t({0, 0, 1, 0, 1, 0, 1, 0, 0,}));
    test_cases.push_back( new SDR({ 3, 3 }));
    test_cases.back()->setDense(SDR_dense_t({0, 1, 0, 0, 1, 0, 0, 1, 0}));
    test_cases.push_back( new SDR({ 3, 3 }));
    test_cases.back()->setDense(SDR_dense_t({0, 1, 0, 0, 1, 0, 0, 0, 1}));
    test_cases.push_back( new SDR({ 3, 3 }));
    test_cases.back()->setFlatSparse(SDR_flatSparse_t({0,}));
    test_cases.push_back( new SDR({ 3, 3 }));
    test_cases.back()->setFlatSparse(SDR_flatSparse_t({3, 4, 6}));

    // Check that SDRs equal themselves
    for(UInt x = 0; x < test_cases.size(); x++) {
        for(UInt y = 0; y < test_cases.size(); y++) {
            SDR *a = test_cases[x];
            SDR *b = test_cases[y];
            if( x == y ) {
                ASSERT_TRUE(  *a == *b );
                ASSERT_FALSE( *a != *b );
            }
            else {
                ASSERT_TRUE(  *a != *b );
                ASSERT_FALSE( *a == *b );
            }
        }
    }

    for( SDR* z : test_cases )
        delete z;
}

TEST(SdrTest, TestSaveLoad) {
    const char *filename = "SdrSerialization.tmp";
    ofstream outfile;
    outfile.open(filename);

    // Test zero value
    SDR zero({ 3, 3 });
    zero.save( outfile );

    // Test dense data
    SDR dense({ 3, 3 });
    dense.setDense(SDR_dense_t({ 0, 1, 0, 0, 1, 0, 0, 0, 1 }));
    dense.save( outfile );

    // Test flat data
    SDR flat({ 3, 3 });
    flat.setFlatSparse(SDR_flatSparse_t({ 1, 4, 8 }));
    flat.save( outfile );

    // Test index data
    SDR index({ 3, 3 });
    index.setSparse(SDR_sparse_t({
            { 0, 1, 2 },
            { 1, 1, 2 }}));
    index.save( outfile );

    // Now load all of the data back into SDRs.
    outfile.close();
    ifstream infile( filename );

    if( false ) {
        // Print the file's contents
        std::stringstream buffer; buffer << infile.rdbuf();
        cout << buffer.str() << "EOF" << endl;
        infile.seekg( 0 ); // rewind to start of file.
    }

    SDR zero_2;
    zero_2.load( infile );
    SDR dense_2;
    dense_2.load( infile );
    SDR flat_2;
    flat_2.load( infile );
    SDR index_2;
    index_2.load( infile );

    infile.close();
    int ret = ::remove( filename );
    ASSERT_TRUE(ret == 0) << "Failed to delete " << filename;

    // Check that all of the data is OK
    ASSERT_TRUE( zero    == zero_2 );
    ASSERT_TRUE( dense   == dense_2 );
    ASSERT_TRUE( flat    == flat_2 );
    ASSERT_TRUE( index   == index_2 );
}

TEST(SdrTest, TestCallbacks) {

    SDR A({ 10, 20 });
    // Add and remove these callbacks a bunch of times, and then check they're
    // called the correct number of times.
    int count1 = 0;
    SDR_callback_t call1 = [&](){ count1++; };
    int count2 = 0;
    SDR_callback_t call2 = [&](){ count2++; };
    int count3 = 0;
    SDR_callback_t call3 = [&](){ count3++; };
    int count4 = 0;
    SDR_callback_t call4 = [&](){ count4++; };

    A.zero();   // No effect on callbacks
    A.zero();   // No effect on callbacks
    A.zero();   // No effect on callbacks

    UInt handle1 = A.addCallback( call1 );
    UInt handle2 = A.addCallback( call2 );
    UInt handle3 = A.addCallback( call3 );
    // Test proxies get callbacks
    SDR_Proxy C(A);
    C.addCallback( call4 );

    // Remove call 2 and add it back in.
    A.removeCallback( handle2 );
    A.zero();
    handle2 = A.addCallback( call2 );

    A.zero();
    ASSERT_EQ( count1, 2 );
    ASSERT_EQ( count2, 1 );
    ASSERT_EQ( count3, 2 );

    // Remove call 1
    A.removeCallback( handle1 );
    A.zero();
    ASSERT_EQ( count1, 2 );
    ASSERT_EQ( count2, 2 );
    ASSERT_EQ( count3, 3 );

    UInt handle2_2 = A.addCallback( call2 );
    UInt handle2_3 = A.addCallback( call2 );
    UInt handle2_4 = A.addCallback( call2 );
    UInt handle2_5 = A.addCallback( call2 );
    UInt handle2_6 = A.addCallback( call2 );
    UInt handle2_7 = A.addCallback( call2 );
    UInt handle2_8 = A.addCallback( call2 );
    A.zero();
    ASSERT_EQ( count1, 2 );
    ASSERT_EQ( count2, 10 );
    ASSERT_EQ( count3, 4 );

    A.removeCallback( handle2_2 );
    A.removeCallback( handle2_3 );
    A.removeCallback( handle2_4 );
    A.removeCallback( handle2_7 );
    A.removeCallback( handle2_6 );
    A.removeCallback( handle2_5 );
    A.removeCallback( handle2_8 );
    A.removeCallback( handle3 );
    A.removeCallback( handle2 );

    // Test removing junk handles.
    ASSERT_ANY_THROW( A.removeCallback( 99 ) );
    // Test callbacks are not copied.
    handle1 = A.addCallback( call1 );
    SDR B(A);
    ASSERT_ANY_THROW( B.removeCallback( handle1 ) );
    ASSERT_ANY_THROW( B.removeCallback( 0 ) );
    // Check proxy got all of the callbacks.
    ASSERT_EQ( count4, 4 );
}
<<<<<<< HEAD


TEST(SdrTest, TestProxyExamples) {
    SDR       A(    { 4, 4 });
    SDR_Proxy B( A, { 8, 2 });
    A.setSparse(SDR_sparse_t({{1, 1, 2}, {0, 1, 2}}));
    auto sparse = B.getSparse();
    ASSERT_EQ(sparse, SDR_sparse_t({{2, 2, 5}, {0, 1, 0}}));
}

TEST(SdrTest, TestProxyConstructor) {
    SDR         A({ 11 });
    SDR_Proxy   B( A );
    ASSERT_EQ( A.dimensions, B.dimensions );
    SDR_Proxy   C( A, { 11 });
    SDR         D({ 5, 4, 3, 2, 1 });
    SDR_Proxy   E( D, {1, 1, 1, 120, 1});
    SDR_Proxy   F( D, { 20, 6 });

    // Test that proxies can be safely made and destroyed.
    SDR_Proxy *G = new SDR_Proxy( A );
    SDR_Proxy *H = new SDR_Proxy( A );
    SDR_Proxy *I = new SDR_Proxy( A );
    A.zero();
    H->getDense();
    delete H;
    I->getDense();
    A.zero();
    SDR_Proxy *J = new SDR_Proxy( A );
    J->getDense();
    SDR_Proxy *K = new SDR_Proxy( A );
    delete K;
    SDR_Proxy *L = new SDR_Proxy( A );
    L->getSparse();
    delete L;
    delete G;
    I->getSparse();
    delete I;
    delete J;
    A.getDense();

    // Test invalid dimensions
    ASSERT_ANY_THROW( new SDR_Proxy( A, {2, 5}) );
    ASSERT_ANY_THROW( new SDR_Proxy( A, {11, 0}) );
}

TEST(SdrTest, TestProxyDeconstructor) {
    SDR       *A = new SDR({12});
    SDR_Proxy *B = new SDR_Proxy( *A );
    SDR_Proxy *C = new SDR_Proxy( *A, {3, 4} );
    SDR_Proxy *D = new SDR_Proxy( *C, {4, 3} );
    SDR_Proxy *E = new SDR_Proxy( *C, {2, 6} );
    D->getDense();
    E->getSparse();
    // Test subtree deletion
    delete C;
    ASSERT_ANY_THROW( D->getDense() );
    ASSERT_ANY_THROW( E->getSparse() );
    ASSERT_ANY_THROW( new SDR_Proxy( *E ) );
    delete D;
    // Test rest of tree is OK.
    B->getFlatSparse();
    A->zero();
    B->getFlatSparse();
    // Test delete root.
    delete A;
    ASSERT_ANY_THROW( B->getDense() );
    ASSERT_ANY_THROW( E->getSparse() );
    // Cleanup remaining Proxies.
    delete B;
    delete E;
}

TEST(SdrTest, TestProxyThrows) {
    SDR A({10});
    SDR_Proxy B(A, {2, 5});
    SDR *C = &B;

    ASSERT_ANY_THROW( C->setDense( SDR_dense_t( 10, 1 ) ));
    ASSERT_ANY_THROW( C->setSparse( SDR_sparse_t({ {0}, {0} }) ));
    ASSERT_ANY_THROW( C->setFlatSparse( SDR_flatSparse_t({ 0, 1, 2 }) ));
    ASSERT_ANY_THROW( C->setSDR( SDR({10}) ));
    ASSERT_ANY_THROW( C->randomize(.10) );
    ASSERT_ANY_THROW( C->addNoise(.10) );
}

TEST(SdrTest, TestProxyGetters) {
    SDR A({ 2, 3 });
    SDR_Proxy B( A, { 3, 2 });
    SDR *C = &B;
    // Test getting dense
    A.setDense( SDR_dense_t({ 0, 1, 0, 0, 1, 0 }) );
    ASSERT_EQ( C->getDense(), SDR_dense_t({ 0, 1, 0, 0, 1, 0 }) );

    // Test getting flat sparse
    A.setSparse( SDR_sparse_t({ {0, 1}, {0, 1} }));
    ASSERT_EQ( C->getSparse(), SDR_sparse_t({ {0, 2}, {0, 0} }) );

    // Test getting sparse
    A.setFlatSparse( SDR_flatSparse_t({ 2, 3 }));
    ASSERT_EQ( C->getFlatSparse(), SDR_flatSparse_t({ 2, 3 }) );

    // Test getting sparse, a second time.
    A.setFlatSparse( SDR_flatSparse_t({ 2, 3 }));
    ASSERT_EQ( C->getSparse(), SDR_sparse_t({ {1, 1}, {0, 1} }) );

    // Test getting sparse, when the parent SDR already has sparse computed and
    // the dimensions are the same.
    A.zero();
    SDR_Proxy D( A );
    SDR *E = &D;
    A.setSparse( SDR_sparse_t({ {0, 1}, {0, 1} }));
    ASSERT_EQ( E->getSparse(), SDR_sparse_t({ {0, 1}, {0, 1} }) );
}

/**
 * SDR_Sparsity
 * Test that it creates & destroys, and that nothing crashes.
 */
TEST(SdrTest, TestMetricSparsityConstruct) {
    SDR *A = new SDR({1});
    SDR_Sparsity S( *A, 1000u );
    ASSERT_ANY_THROW( SDR_Sparsity S( *A, 0u ) ); // Period > 0!
    A->zero();
    A->zero();
    A->zero();
    delete A; // Test use after freeing the parent SDR.
    S.min();
    S.max();
    S.mean();
    S.std();
    ASSERT_EQ( S.sparsity, 0.0f );
}

/*
 * SDR_Sparsity
 * Verify that the initial 10 values of metric are OK.
 */
TEST(SdrTest, TestMetricSparsityShortTerm) {
    SDR A({1});
    Real period = 10u;
    Real alpha  = 1.0f / period;
    SDR_Sparsity S( A, period );

    A.setDense(SDR_dense_t{ 1 });
    ASSERT_FLOAT_EQ( S.sparsity, 1.0f );
    ASSERT_NEAR( S.min(),  1.0f, alpha );
    ASSERT_NEAR( S.max(),  1.0f, alpha );
    ASSERT_NEAR( S.mean(), 1.0f, alpha );
    ASSERT_NEAR( S.std(),  0.0f, alpha );

    A.setDense(SDR_dense_t{ 0 });
    ASSERT_FLOAT_EQ( S.sparsity, 0.0f );
    ASSERT_NEAR( S.min(),  0.0f, alpha );
    ASSERT_NEAR( S.max(),  1.0f, alpha );
    ASSERT_NEAR( S.mean(), 1.0f / 2, alpha );
    ASSERT_NEAR( S.std(),  0.5f, alpha );

    A.setDense(SDR_dense_t{ 0 });
    ASSERT_FLOAT_EQ( S.sparsity, 0.0f );
    ASSERT_NEAR( S.min(),  0.0f, alpha );
    ASSERT_NEAR( S.max(),  1.0f, alpha );
    ASSERT_NEAR( S.mean(), 1.0f / 3, alpha );
    // Standard deviation was computed in python with numpy.std([ 1, 0, 0 ])
    ASSERT_NEAR( S.std(),  0.47140452079103168f, alpha );

    A.setDense(SDR_dense_t{ 0 });
    ASSERT_NEAR( S.mean(), 1.0f / 4, alpha );
    ASSERT_NEAR( S.std(),  0.4330127018922193f, alpha );

    A.setDense(SDR_dense_t{ 0 });
    ASSERT_NEAR( S.mean(), 1.0f / 5, alpha );
    ASSERT_NEAR( S.std(),  0.40000000000000008f, alpha );

    A.setDense(SDR_dense_t{ 0 });
    ASSERT_NEAR( S.mean(), 1.0f / 6, alpha );
    ASSERT_NEAR( S.std(),  0.372677996249965f, alpha );

    A.setDense(SDR_dense_t{ 0 });
    ASSERT_NEAR( S.mean(), 1.0f / 7, alpha );
    ASSERT_NEAR( S.std(),  0.34992710611188266f, alpha );

    A.setDense(SDR_dense_t{ 0 });
    ASSERT_NEAR( S.mean(), 1.0f / 8, alpha );
    ASSERT_NEAR( S.std(),  0.33071891388307384f, alpha );

    A.setDense(SDR_dense_t{ 0 });
    ASSERT_NEAR( S.mean(), 1.0f / 9, alpha );
    ASSERT_NEAR( S.std(),  0.31426968052735443f, alpha );

    A.setDense(SDR_dense_t{ 0 });
    ASSERT_NEAR( S.mean(), 1.0f / 10, alpha );
    ASSERT_NEAR( S.std(),  0.30000000000000004f, alpha );
}

/*
 * SDR_Sparsity
 * Verify that the longer run values of the SDR_Sparsity metric are OK.
 * Test Protocol:
 *      instantaneous-sparsity = Sample random distribution
 *      for iteration in range( 1,000 ):
 *          SDR.randomize( instantaneous-sparsity )
 *      ASSERT_NEAR( SparsityMetric.mean(), true_mean )
 *      ASSERT_NEAR( SparsityMetric.std(),  true_std )
 */
TEST(SdrTest, TestMetricSparsityLongTerm) {
    auto period     = 100u;
    auto iterations = 1000u;

    SDR A({1000u});
    SDR_Proxy B(A); // This should work.
    SDR_Sparsity S( B, period );

    vector<Real> test_means{ 0.01f,  0.05f,  0.20f, 0.50f, 0.50f, 0.75f, 0.99f };
    vector<Real> test_stdev{ 0.001f, 0.025f, 0.10f, 0.33f, 0.01f, 0.15f, 0.01f };

    std::default_random_engine generator;
    for(auto test = 0u; test < test_means.size(); test++) {
        const auto mean = test_means[test];
        const auto stdv = test_stdev[test];
        auto dist = std::normal_distribution<float>(mean, stdv);
        for(UInt i = 0; i < iterations; i++) {
            Real sparsity;
            do {
                sparsity = dist( generator );
            } while( sparsity < 0.0f || sparsity > 1.0f);
            A.randomize( sparsity );
            EXPECT_NEAR( S.sparsity, sparsity, 0.501f / A.size );
        }
        EXPECT_NEAR( S.mean(), mean, stdv );
        EXPECT_NEAR( S.std(),  stdv, stdv / 2.0f );
    }
}

TEST(SdrTest, TestMetricSparsityPrint) {
    // TODO: Automatically test.  Use regex or other parsing utility.  Extract
    // the data into real numbers and check that its acceptably near to the
    // expected.
    cerr << endl << "YOU must manually verify this output!" << endl << endl;
    SDR A({ 2000u });
    SDR_Sparsity S( A, 10u );

    A.randomize( 0.30f );
    A.randomize( 0.70f );
    S.print();

    A.randomize( 0.123456789f );
    A.randomize( 1.0f - 0.123456789f );
    S.print();
    cerr << endl;
}

/**
 * SDR_ActivationFrequency
 * Test that it creates & destroys, and that no methods crash.
 */
TEST(SdrTest, TestMetricAF_Construct) {
    // Test creating it.
    SDR *A = new SDR({ 5 });
    SDR_ActivationFrequency F( *A, 100 );
    ASSERT_ANY_THROW( SDR_ActivationFrequency F( *A, 0u ) ); // Period > 0!
    // Test nothing crashes with no data.
    F.min();
    F.mean();
    F.std();
    F.max();
    ASSERT_EQ( F.activationFrequency.size(), A->size );

    // Test with junk data.
    A->zero(); A->randomize( 0.5f ); A->randomize( 1.0f ); A->randomize( 0.5f );
    F.min();
    F.mean();
    F.std();
    F.max();
    ASSERT_EQ( F.activationFrequency.size(), A->size );

    // Test use after freeing parent SDR.
    auto A_size = A->size;
    delete A;
    F.min();
    F.mean();
    F.std();
    F.max();
    ASSERT_EQ( F.activationFrequency.size(), A_size );
}

/**
 * SDR_ActivationFrequency
 * Verify that the first few data points are ok.
 */
TEST(SdrTest, TestMetricAF_ShortTerm) {
    SDR A({ 2u });
    SDR_ActivationFrequency F( A, 10u );

    A.setDense(SDR_dense_t{ 0, 0 });
    ASSERT_EQ( F.activationFrequency, vector<Real>({ 0.0f, 0.0f }));

    A.setDense(SDR_dense_t{ 1, 1 });
    ASSERT_EQ( F.activationFrequency, vector<Real>({ 0.5f, 0.5f }));

    A.setDense(SDR_dense_t{ 0, 1 });
    ASSERT_NEAR( F.activationFrequency[0], 0.3333333333333333f, 0.001f );
    ASSERT_NEAR( F.activationFrequency[1], 0.6666666666666666f, 0.001f );
    ASSERT_EQ( F.min(), F.activationFrequency[0] );
    ASSERT_EQ( F.max(), F.activationFrequency[1] );
    ASSERT_FLOAT_EQ( F.mean(), 0.5f );
    ASSERT_NEAR( F.std(), 0.16666666666666666f, 0.001f );
}

/*
 * SDR_ActivationFrequency
 * Verify that the longer run values of this metric are OK.
 */
TEST(SdrTest, TestMetricAF_LongTerm) {
    const auto period  =   100u;
    const auto runtime = 10000u;
    SDR A({ 20u });
    SDR_ActivationFrequency F( A, period );

    vector<Real> test_sparsity{ 0.0f, 0.02f, 0.05, 1.0f, 0.25f, 0.5f };

    for(const auto &sparsity : test_sparsity) {
        for(UInt i = 0; i < runtime; i++)
            A.randomize( sparsity );

        const auto epsilon = 0.10f;
        EXPECT_GT( F.min(), sparsity - epsilon );
        EXPECT_LT( F.max(), sparsity + epsilon );
        EXPECT_NEAR( F.mean(), sparsity, epsilon );
        EXPECT_NEAR( F.std(),  0.0f,     epsilon );
    }
}

/*
 * 
 */
TEST(SdrTest, TestMetricAF_Entropy) {
    const auto period  =   100u;
    const auto runtime = 10000u;

    // Test all zeros.
    SDR A({ 1000u });
    SDR_ActivationFrequency F( A, period );
    A.zero();
    EXPECT_FLOAT_EQ( F.entropy(), 0.0f );

    // Test all ones.
    SDR B({ 1000u });
    SDR_ActivationFrequency G( B, period );
    B.randomize( 1.0f );
    EXPECT_FLOAT_EQ( F.entropy(), 0.0f );

    // Test 100% entropy
    SDR C({ 1000u });
    SDR_ActivationFrequency H( C, period );
    for(UInt i = 0; i < runtime; i++)
        C.randomize( 0.05f );
    EXPECT_GT( H.entropy(), 0.97f );

    // Test 50% entropy
    SDR D({ C.size });
    SDR_ActivationFrequency J( D, period );
    for(auto i = 0u; i < runtime; i++) {
        C.randomize( 0.10f );
        auto &dense = D.getDense();
        dense.assign(C.getDense().begin(), C.getDense().end());
        for(auto z = 0u; z < D.size; z += 2u)
            dense[z] = 0u;
        D.setDense( dense );
    }
    EXPECT_NEAR( J.entropy(), 0.50f, 0.05f );

    // Test 0% entropy
    for(auto i = 0u; i < runtime; i++)
        D.randomize( 1.0f );
    EXPECT_LT( J.entropy(), 0.05f );
}

TEST(SdrTest, TestMetricAF_Print) {
    // TODO: Automatically test.  Use regex or other parsing utility.  Extract
    // the data into real numbers and check that its acceptably near to the
    // expected.
    const auto period  =  100u;
    const auto runtime = 1000u;
    cerr << endl << "YOU must manually verify this output!" << endl << endl;
    SDR A({ 2000u });
    SDR_ActivationFrequency F( A, period );

    vector<Real> sparsity{ 0.0f, 0.02f, 0.05f, 0.50f, 0.0f };
    for(const auto sp : sparsity) {
        for(auto i = 0u; i < runtime; i++)
            A.randomize( sp );
        F.print();
        cerr << endl;
    }
}

TEST(SdrTest, TestMetricOverlap_Construct) {
    SDR *A = new SDR({ 1000u });
    SDR_Overlap V( *A, 100u );
    ASSERT_ANY_THROW( new SDR_Overlap( *A, 0 ) ); // Period > 0!
    // Check that it doesn't crash, when uninitialized.
    V.min();
    V.mean();
    V.std();
    V.max();
    // If no data, have obviously wrong result.
    ASSERT_FALSE( V.overlap >= 0.0f and V.overlap <= 1.0f );

    // Check that it doesn't crash with half enough data.
    A->randomize( 0.20f );
    V.min();
    V.mean();
    V.std();
    V.max();
    ASSERT_FALSE( V.overlap >= 0.0f and V.overlap <= 1.0f );

    // Check no crash with data.
    A->addNoise( 0.50f );
    V.min();
    V.mean();
    V.std();
    V.max();
    ASSERT_EQ( V.overlap, 0.50f );

    // Check overlap metric is valid after parent SDR is deleted.
    delete A;
    V.min();
    V.mean();
    V.std();
    V.max();
    ASSERT_EQ( V.overlap, 0.50f );
}

TEST(SdrTest, TestMetricOverlap_ShortTerm) {
    SDR         A({ 1000u });
    SDR_Overlap V( A, 10u );

    A.randomize( 0.20f ); // Initial value is taken after SDR_Overlap is created

    // Add overlap 50% to metric tracker.
    A.addNoise(  0.50f );
    ASSERT_FLOAT_EQ( V.overlap, 0.50f );
    ASSERT_FLOAT_EQ( V.min(),   0.50f );
    ASSERT_FLOAT_EQ( V.max(),   0.50f );
    ASSERT_FLOAT_EQ( V.mean(),  0.50f );
    ASSERT_FLOAT_EQ( V.std(),   0.0f );

    // Add overlap 80% to metric tracker.
    A.addNoise(  0.20f );
    ASSERT_FLOAT_EQ( V.overlap, 0.80f );
    ASSERT_FLOAT_EQ( V.min(),   0.50f );
    ASSERT_FLOAT_EQ( V.max(),   0.80f );
    ASSERT_FLOAT_EQ( V.mean(),  0.65f );
    ASSERT_FLOAT_EQ( V.std(),   0.15f );

    // Add overlap 25% to metric tracker.
    A.addNoise(  0.75f );
    ASSERT_FLOAT_EQ( V.overlap, 0.25f );
    ASSERT_FLOAT_EQ( V.min(),   0.25f );
    ASSERT_FLOAT_EQ( V.max(),   0.80f );
    ASSERT_FLOAT_EQ( V.mean(),  0.51666666666666672f ); // Source: python numpy.mean
    ASSERT_FLOAT_EQ( V.std(),   0.22484562605386735f ); // Source: python numpy.std
}

TEST(SdrTest, TestMetricOverlap_LongTerm) {
    const auto runtime = 1000u;
    const auto period  =  100u;
    SDR A({ 500u });
    SDR_Overlap V( A, period );
    A.randomize( 0.45f );

    vector<Real> mean_ovlp{ 0.0f, 1.0f,
                            0.5f, 0.25f,
                            0.85f, 0.95f };

    vector<Real> std_ovlp{  0.01f, 0.01f,
                            0.33f, 0.05f,
                            0.05f, 0.02f };

    std::default_random_engine generator;
    for(auto i = 0u; i < mean_ovlp.size(); i++) {
        auto dist = std::normal_distribution<float>(mean_ovlp[i], std_ovlp[i]);

        for(auto z = 0u; z < runtime; z++) {
            Real ovlp;
            do {
                ovlp = dist( generator );
            } while( ovlp < 0.0f || ovlp > 1.0f );
            A.addNoise( 1.0f - ovlp );
            EXPECT_NEAR( V.overlap, ovlp, 0.501f / A.getSum() );
        }
        EXPECT_NEAR( V.mean(), mean_ovlp[i], std_ovlp[i] );
        EXPECT_NEAR( V.std(),  std_ovlp[i],  std_ovlp[i] / 2.0f );
    }
}

TEST(SdrTest, TestMetricOverlap_Print) {
    // TODO: Automatically test.  Use regex or other parsing utility.  Extract
    // the data into real numbers and check that its acceptably near to the
    // expected.
    cerr << endl << "YOU must manually verify this output!" << endl << endl;
    SDR A({ 2000u });
    SDR_Overlap V( A, 100u );
    A.randomize( 0.02f );

    vector<Real> overlaps{ 0.02f, 0.05f, 0.0f, 0.50f, 0.0f };
    for(const auto ovlp : overlaps) {
        for(auto i = 0u; i < 1000u; i++)
            A.addNoise( 1.0f - ovlp );
        V.print();
    }
    for(auto i = 0u; i < 1000u; i++)
        A.randomize( 0.02f );
    V.print();
    cerr << endl;
}

/**
 * SDR_Metrics
 *
 */
TEST(SdrTest, TestAllMetrics_Construct) {
    // Test that it constructs.
    SDR *A = new SDR({ 100u });
    SDR_Metrics M( *A, 10u );

    A->randomize( 0.05f );
    A->randomize( 0.05f );
    A->randomize( 0.05f );

    // Test use after freeing data source.
    delete A;
    M.print();
}

/**
 * SDR_Metrics prints OK.
 */
TEST(SdrTest, TestAllMetrics_Print) {
    // TODO: Automatically test.  Use regex or other parsing utility.  Extract
    // the data into real numbers and check that its acceptably near to the
    // expected.
    cerr << endl << "YOU must manually verify this output!" << endl << endl;
    SDR A({ 4097u });
    SDR_Metrics M( A, 100u );

    vector<Real> sparsity{ 0.02f, 0.15f, 0.06f, 0.50f, 0.0f };
    vector<Real> overlaps{ 0.02f, 0.05f, 0.10f, 0.50f, 0.0f };
    for(auto test = 0u; test < sparsity.size(); test++) {
        A.randomize( sparsity[test] );
        for(auto i = 0u; i < 1000u; i++)
            A.addNoise( 1.0f - overlaps[test] );
        M.print();
        cerr << endl;
    }
}
=======
>>>>>>> 1f8f26e0
<|MERGE_RESOLUTION|>--- conflicted
+++ resolved
@@ -787,563 +787,3 @@
     // Check proxy got all of the callbacks.
     ASSERT_EQ( count4, 4 );
 }
-<<<<<<< HEAD
-
-
-TEST(SdrTest, TestProxyExamples) {
-    SDR       A(    { 4, 4 });
-    SDR_Proxy B( A, { 8, 2 });
-    A.setSparse(SDR_sparse_t({{1, 1, 2}, {0, 1, 2}}));
-    auto sparse = B.getSparse();
-    ASSERT_EQ(sparse, SDR_sparse_t({{2, 2, 5}, {0, 1, 0}}));
-}
-
-TEST(SdrTest, TestProxyConstructor) {
-    SDR         A({ 11 });
-    SDR_Proxy   B( A );
-    ASSERT_EQ( A.dimensions, B.dimensions );
-    SDR_Proxy   C( A, { 11 });
-    SDR         D({ 5, 4, 3, 2, 1 });
-    SDR_Proxy   E( D, {1, 1, 1, 120, 1});
-    SDR_Proxy   F( D, { 20, 6 });
-
-    // Test that proxies can be safely made and destroyed.
-    SDR_Proxy *G = new SDR_Proxy( A );
-    SDR_Proxy *H = new SDR_Proxy( A );
-    SDR_Proxy *I = new SDR_Proxy( A );
-    A.zero();
-    H->getDense();
-    delete H;
-    I->getDense();
-    A.zero();
-    SDR_Proxy *J = new SDR_Proxy( A );
-    J->getDense();
-    SDR_Proxy *K = new SDR_Proxy( A );
-    delete K;
-    SDR_Proxy *L = new SDR_Proxy( A );
-    L->getSparse();
-    delete L;
-    delete G;
-    I->getSparse();
-    delete I;
-    delete J;
-    A.getDense();
-
-    // Test invalid dimensions
-    ASSERT_ANY_THROW( new SDR_Proxy( A, {2, 5}) );
-    ASSERT_ANY_THROW( new SDR_Proxy( A, {11, 0}) );
-}
-
-TEST(SdrTest, TestProxyDeconstructor) {
-    SDR       *A = new SDR({12});
-    SDR_Proxy *B = new SDR_Proxy( *A );
-    SDR_Proxy *C = new SDR_Proxy( *A, {3, 4} );
-    SDR_Proxy *D = new SDR_Proxy( *C, {4, 3} );
-    SDR_Proxy *E = new SDR_Proxy( *C, {2, 6} );
-    D->getDense();
-    E->getSparse();
-    // Test subtree deletion
-    delete C;
-    ASSERT_ANY_THROW( D->getDense() );
-    ASSERT_ANY_THROW( E->getSparse() );
-    ASSERT_ANY_THROW( new SDR_Proxy( *E ) );
-    delete D;
-    // Test rest of tree is OK.
-    B->getFlatSparse();
-    A->zero();
-    B->getFlatSparse();
-    // Test delete root.
-    delete A;
-    ASSERT_ANY_THROW( B->getDense() );
-    ASSERT_ANY_THROW( E->getSparse() );
-    // Cleanup remaining Proxies.
-    delete B;
-    delete E;
-}
-
-TEST(SdrTest, TestProxyThrows) {
-    SDR A({10});
-    SDR_Proxy B(A, {2, 5});
-    SDR *C = &B;
-
-    ASSERT_ANY_THROW( C->setDense( SDR_dense_t( 10, 1 ) ));
-    ASSERT_ANY_THROW( C->setSparse( SDR_sparse_t({ {0}, {0} }) ));
-    ASSERT_ANY_THROW( C->setFlatSparse( SDR_flatSparse_t({ 0, 1, 2 }) ));
-    ASSERT_ANY_THROW( C->setSDR( SDR({10}) ));
-    ASSERT_ANY_THROW( C->randomize(.10) );
-    ASSERT_ANY_THROW( C->addNoise(.10) );
-}
-
-TEST(SdrTest, TestProxyGetters) {
-    SDR A({ 2, 3 });
-    SDR_Proxy B( A, { 3, 2 });
-    SDR *C = &B;
-    // Test getting dense
-    A.setDense( SDR_dense_t({ 0, 1, 0, 0, 1, 0 }) );
-    ASSERT_EQ( C->getDense(), SDR_dense_t({ 0, 1, 0, 0, 1, 0 }) );
-
-    // Test getting flat sparse
-    A.setSparse( SDR_sparse_t({ {0, 1}, {0, 1} }));
-    ASSERT_EQ( C->getSparse(), SDR_sparse_t({ {0, 2}, {0, 0} }) );
-
-    // Test getting sparse
-    A.setFlatSparse( SDR_flatSparse_t({ 2, 3 }));
-    ASSERT_EQ( C->getFlatSparse(), SDR_flatSparse_t({ 2, 3 }) );
-
-    // Test getting sparse, a second time.
-    A.setFlatSparse( SDR_flatSparse_t({ 2, 3 }));
-    ASSERT_EQ( C->getSparse(), SDR_sparse_t({ {1, 1}, {0, 1} }) );
-
-    // Test getting sparse, when the parent SDR already has sparse computed and
-    // the dimensions are the same.
-    A.zero();
-    SDR_Proxy D( A );
-    SDR *E = &D;
-    A.setSparse( SDR_sparse_t({ {0, 1}, {0, 1} }));
-    ASSERT_EQ( E->getSparse(), SDR_sparse_t({ {0, 1}, {0, 1} }) );
-}
-
-/**
- * SDR_Sparsity
- * Test that it creates & destroys, and that nothing crashes.
- */
-TEST(SdrTest, TestMetricSparsityConstruct) {
-    SDR *A = new SDR({1});
-    SDR_Sparsity S( *A, 1000u );
-    ASSERT_ANY_THROW( SDR_Sparsity S( *A, 0u ) ); // Period > 0!
-    A->zero();
-    A->zero();
-    A->zero();
-    delete A; // Test use after freeing the parent SDR.
-    S.min();
-    S.max();
-    S.mean();
-    S.std();
-    ASSERT_EQ( S.sparsity, 0.0f );
-}
-
-/*
- * SDR_Sparsity
- * Verify that the initial 10 values of metric are OK.
- */
-TEST(SdrTest, TestMetricSparsityShortTerm) {
-    SDR A({1});
-    Real period = 10u;
-    Real alpha  = 1.0f / period;
-    SDR_Sparsity S( A, period );
-
-    A.setDense(SDR_dense_t{ 1 });
-    ASSERT_FLOAT_EQ( S.sparsity, 1.0f );
-    ASSERT_NEAR( S.min(),  1.0f, alpha );
-    ASSERT_NEAR( S.max(),  1.0f, alpha );
-    ASSERT_NEAR( S.mean(), 1.0f, alpha );
-    ASSERT_NEAR( S.std(),  0.0f, alpha );
-
-    A.setDense(SDR_dense_t{ 0 });
-    ASSERT_FLOAT_EQ( S.sparsity, 0.0f );
-    ASSERT_NEAR( S.min(),  0.0f, alpha );
-    ASSERT_NEAR( S.max(),  1.0f, alpha );
-    ASSERT_NEAR( S.mean(), 1.0f / 2, alpha );
-    ASSERT_NEAR( S.std(),  0.5f, alpha );
-
-    A.setDense(SDR_dense_t{ 0 });
-    ASSERT_FLOAT_EQ( S.sparsity, 0.0f );
-    ASSERT_NEAR( S.min(),  0.0f, alpha );
-    ASSERT_NEAR( S.max(),  1.0f, alpha );
-    ASSERT_NEAR( S.mean(), 1.0f / 3, alpha );
-    // Standard deviation was computed in python with numpy.std([ 1, 0, 0 ])
-    ASSERT_NEAR( S.std(),  0.47140452079103168f, alpha );
-
-    A.setDense(SDR_dense_t{ 0 });
-    ASSERT_NEAR( S.mean(), 1.0f / 4, alpha );
-    ASSERT_NEAR( S.std(),  0.4330127018922193f, alpha );
-
-    A.setDense(SDR_dense_t{ 0 });
-    ASSERT_NEAR( S.mean(), 1.0f / 5, alpha );
-    ASSERT_NEAR( S.std(),  0.40000000000000008f, alpha );
-
-    A.setDense(SDR_dense_t{ 0 });
-    ASSERT_NEAR( S.mean(), 1.0f / 6, alpha );
-    ASSERT_NEAR( S.std(),  0.372677996249965f, alpha );
-
-    A.setDense(SDR_dense_t{ 0 });
-    ASSERT_NEAR( S.mean(), 1.0f / 7, alpha );
-    ASSERT_NEAR( S.std(),  0.34992710611188266f, alpha );
-
-    A.setDense(SDR_dense_t{ 0 });
-    ASSERT_NEAR( S.mean(), 1.0f / 8, alpha );
-    ASSERT_NEAR( S.std(),  0.33071891388307384f, alpha );
-
-    A.setDense(SDR_dense_t{ 0 });
-    ASSERT_NEAR( S.mean(), 1.0f / 9, alpha );
-    ASSERT_NEAR( S.std(),  0.31426968052735443f, alpha );
-
-    A.setDense(SDR_dense_t{ 0 });
-    ASSERT_NEAR( S.mean(), 1.0f / 10, alpha );
-    ASSERT_NEAR( S.std(),  0.30000000000000004f, alpha );
-}
-
-/*
- * SDR_Sparsity
- * Verify that the longer run values of the SDR_Sparsity metric are OK.
- * Test Protocol:
- *      instantaneous-sparsity = Sample random distribution
- *      for iteration in range( 1,000 ):
- *          SDR.randomize( instantaneous-sparsity )
- *      ASSERT_NEAR( SparsityMetric.mean(), true_mean )
- *      ASSERT_NEAR( SparsityMetric.std(),  true_std )
- */
-TEST(SdrTest, TestMetricSparsityLongTerm) {
-    auto period     = 100u;
-    auto iterations = 1000u;
-
-    SDR A({1000u});
-    SDR_Proxy B(A); // This should work.
-    SDR_Sparsity S( B, period );
-
-    vector<Real> test_means{ 0.01f,  0.05f,  0.20f, 0.50f, 0.50f, 0.75f, 0.99f };
-    vector<Real> test_stdev{ 0.001f, 0.025f, 0.10f, 0.33f, 0.01f, 0.15f, 0.01f };
-
-    std::default_random_engine generator;
-    for(auto test = 0u; test < test_means.size(); test++) {
-        const auto mean = test_means[test];
-        const auto stdv = test_stdev[test];
-        auto dist = std::normal_distribution<float>(mean, stdv);
-        for(UInt i = 0; i < iterations; i++) {
-            Real sparsity;
-            do {
-                sparsity = dist( generator );
-            } while( sparsity < 0.0f || sparsity > 1.0f);
-            A.randomize( sparsity );
-            EXPECT_NEAR( S.sparsity, sparsity, 0.501f / A.size );
-        }
-        EXPECT_NEAR( S.mean(), mean, stdv );
-        EXPECT_NEAR( S.std(),  stdv, stdv / 2.0f );
-    }
-}
-
-TEST(SdrTest, TestMetricSparsityPrint) {
-    // TODO: Automatically test.  Use regex or other parsing utility.  Extract
-    // the data into real numbers and check that its acceptably near to the
-    // expected.
-    cerr << endl << "YOU must manually verify this output!" << endl << endl;
-    SDR A({ 2000u });
-    SDR_Sparsity S( A, 10u );
-
-    A.randomize( 0.30f );
-    A.randomize( 0.70f );
-    S.print();
-
-    A.randomize( 0.123456789f );
-    A.randomize( 1.0f - 0.123456789f );
-    S.print();
-    cerr << endl;
-}
-
-/**
- * SDR_ActivationFrequency
- * Test that it creates & destroys, and that no methods crash.
- */
-TEST(SdrTest, TestMetricAF_Construct) {
-    // Test creating it.
-    SDR *A = new SDR({ 5 });
-    SDR_ActivationFrequency F( *A, 100 );
-    ASSERT_ANY_THROW( SDR_ActivationFrequency F( *A, 0u ) ); // Period > 0!
-    // Test nothing crashes with no data.
-    F.min();
-    F.mean();
-    F.std();
-    F.max();
-    ASSERT_EQ( F.activationFrequency.size(), A->size );
-
-    // Test with junk data.
-    A->zero(); A->randomize( 0.5f ); A->randomize( 1.0f ); A->randomize( 0.5f );
-    F.min();
-    F.mean();
-    F.std();
-    F.max();
-    ASSERT_EQ( F.activationFrequency.size(), A->size );
-
-    // Test use after freeing parent SDR.
-    auto A_size = A->size;
-    delete A;
-    F.min();
-    F.mean();
-    F.std();
-    F.max();
-    ASSERT_EQ( F.activationFrequency.size(), A_size );
-}
-
-/**
- * SDR_ActivationFrequency
- * Verify that the first few data points are ok.
- */
-TEST(SdrTest, TestMetricAF_ShortTerm) {
-    SDR A({ 2u });
-    SDR_ActivationFrequency F( A, 10u );
-
-    A.setDense(SDR_dense_t{ 0, 0 });
-    ASSERT_EQ( F.activationFrequency, vector<Real>({ 0.0f, 0.0f }));
-
-    A.setDense(SDR_dense_t{ 1, 1 });
-    ASSERT_EQ( F.activationFrequency, vector<Real>({ 0.5f, 0.5f }));
-
-    A.setDense(SDR_dense_t{ 0, 1 });
-    ASSERT_NEAR( F.activationFrequency[0], 0.3333333333333333f, 0.001f );
-    ASSERT_NEAR( F.activationFrequency[1], 0.6666666666666666f, 0.001f );
-    ASSERT_EQ( F.min(), F.activationFrequency[0] );
-    ASSERT_EQ( F.max(), F.activationFrequency[1] );
-    ASSERT_FLOAT_EQ( F.mean(), 0.5f );
-    ASSERT_NEAR( F.std(), 0.16666666666666666f, 0.001f );
-}
-
-/*
- * SDR_ActivationFrequency
- * Verify that the longer run values of this metric are OK.
- */
-TEST(SdrTest, TestMetricAF_LongTerm) {
-    const auto period  =   100u;
-    const auto runtime = 10000u;
-    SDR A({ 20u });
-    SDR_ActivationFrequency F( A, period );
-
-    vector<Real> test_sparsity{ 0.0f, 0.02f, 0.05, 1.0f, 0.25f, 0.5f };
-
-    for(const auto &sparsity : test_sparsity) {
-        for(UInt i = 0; i < runtime; i++)
-            A.randomize( sparsity );
-
-        const auto epsilon = 0.10f;
-        EXPECT_GT( F.min(), sparsity - epsilon );
-        EXPECT_LT( F.max(), sparsity + epsilon );
-        EXPECT_NEAR( F.mean(), sparsity, epsilon );
-        EXPECT_NEAR( F.std(),  0.0f,     epsilon );
-    }
-}
-
-/*
- * 
- */
-TEST(SdrTest, TestMetricAF_Entropy) {
-    const auto period  =   100u;
-    const auto runtime = 10000u;
-
-    // Test all zeros.
-    SDR A({ 1000u });
-    SDR_ActivationFrequency F( A, period );
-    A.zero();
-    EXPECT_FLOAT_EQ( F.entropy(), 0.0f );
-
-    // Test all ones.
-    SDR B({ 1000u });
-    SDR_ActivationFrequency G( B, period );
-    B.randomize( 1.0f );
-    EXPECT_FLOAT_EQ( F.entropy(), 0.0f );
-
-    // Test 100% entropy
-    SDR C({ 1000u });
-    SDR_ActivationFrequency H( C, period );
-    for(UInt i = 0; i < runtime; i++)
-        C.randomize( 0.05f );
-    EXPECT_GT( H.entropy(), 0.97f );
-
-    // Test 50% entropy
-    SDR D({ C.size });
-    SDR_ActivationFrequency J( D, period );
-    for(auto i = 0u; i < runtime; i++) {
-        C.randomize( 0.10f );
-        auto &dense = D.getDense();
-        dense.assign(C.getDense().begin(), C.getDense().end());
-        for(auto z = 0u; z < D.size; z += 2u)
-            dense[z] = 0u;
-        D.setDense( dense );
-    }
-    EXPECT_NEAR( J.entropy(), 0.50f, 0.05f );
-
-    // Test 0% entropy
-    for(auto i = 0u; i < runtime; i++)
-        D.randomize( 1.0f );
-    EXPECT_LT( J.entropy(), 0.05f );
-}
-
-TEST(SdrTest, TestMetricAF_Print) {
-    // TODO: Automatically test.  Use regex or other parsing utility.  Extract
-    // the data into real numbers and check that its acceptably near to the
-    // expected.
-    const auto period  =  100u;
-    const auto runtime = 1000u;
-    cerr << endl << "YOU must manually verify this output!" << endl << endl;
-    SDR A({ 2000u });
-    SDR_ActivationFrequency F( A, period );
-
-    vector<Real> sparsity{ 0.0f, 0.02f, 0.05f, 0.50f, 0.0f };
-    for(const auto sp : sparsity) {
-        for(auto i = 0u; i < runtime; i++)
-            A.randomize( sp );
-        F.print();
-        cerr << endl;
-    }
-}
-
-TEST(SdrTest, TestMetricOverlap_Construct) {
-    SDR *A = new SDR({ 1000u });
-    SDR_Overlap V( *A, 100u );
-    ASSERT_ANY_THROW( new SDR_Overlap( *A, 0 ) ); // Period > 0!
-    // Check that it doesn't crash, when uninitialized.
-    V.min();
-    V.mean();
-    V.std();
-    V.max();
-    // If no data, have obviously wrong result.
-    ASSERT_FALSE( V.overlap >= 0.0f and V.overlap <= 1.0f );
-
-    // Check that it doesn't crash with half enough data.
-    A->randomize( 0.20f );
-    V.min();
-    V.mean();
-    V.std();
-    V.max();
-    ASSERT_FALSE( V.overlap >= 0.0f and V.overlap <= 1.0f );
-
-    // Check no crash with data.
-    A->addNoise( 0.50f );
-    V.min();
-    V.mean();
-    V.std();
-    V.max();
-    ASSERT_EQ( V.overlap, 0.50f );
-
-    // Check overlap metric is valid after parent SDR is deleted.
-    delete A;
-    V.min();
-    V.mean();
-    V.std();
-    V.max();
-    ASSERT_EQ( V.overlap, 0.50f );
-}
-
-TEST(SdrTest, TestMetricOverlap_ShortTerm) {
-    SDR         A({ 1000u });
-    SDR_Overlap V( A, 10u );
-
-    A.randomize( 0.20f ); // Initial value is taken after SDR_Overlap is created
-
-    // Add overlap 50% to metric tracker.
-    A.addNoise(  0.50f );
-    ASSERT_FLOAT_EQ( V.overlap, 0.50f );
-    ASSERT_FLOAT_EQ( V.min(),   0.50f );
-    ASSERT_FLOAT_EQ( V.max(),   0.50f );
-    ASSERT_FLOAT_EQ( V.mean(),  0.50f );
-    ASSERT_FLOAT_EQ( V.std(),   0.0f );
-
-    // Add overlap 80% to metric tracker.
-    A.addNoise(  0.20f );
-    ASSERT_FLOAT_EQ( V.overlap, 0.80f );
-    ASSERT_FLOAT_EQ( V.min(),   0.50f );
-    ASSERT_FLOAT_EQ( V.max(),   0.80f );
-    ASSERT_FLOAT_EQ( V.mean(),  0.65f );
-    ASSERT_FLOAT_EQ( V.std(),   0.15f );
-
-    // Add overlap 25% to metric tracker.
-    A.addNoise(  0.75f );
-    ASSERT_FLOAT_EQ( V.overlap, 0.25f );
-    ASSERT_FLOAT_EQ( V.min(),   0.25f );
-    ASSERT_FLOAT_EQ( V.max(),   0.80f );
-    ASSERT_FLOAT_EQ( V.mean(),  0.51666666666666672f ); // Source: python numpy.mean
-    ASSERT_FLOAT_EQ( V.std(),   0.22484562605386735f ); // Source: python numpy.std
-}
-
-TEST(SdrTest, TestMetricOverlap_LongTerm) {
-    const auto runtime = 1000u;
-    const auto period  =  100u;
-    SDR A({ 500u });
-    SDR_Overlap V( A, period );
-    A.randomize( 0.45f );
-
-    vector<Real> mean_ovlp{ 0.0f, 1.0f,
-                            0.5f, 0.25f,
-                            0.85f, 0.95f };
-
-    vector<Real> std_ovlp{  0.01f, 0.01f,
-                            0.33f, 0.05f,
-                            0.05f, 0.02f };
-
-    std::default_random_engine generator;
-    for(auto i = 0u; i < mean_ovlp.size(); i++) {
-        auto dist = std::normal_distribution<float>(mean_ovlp[i], std_ovlp[i]);
-
-        for(auto z = 0u; z < runtime; z++) {
-            Real ovlp;
-            do {
-                ovlp = dist( generator );
-            } while( ovlp < 0.0f || ovlp > 1.0f );
-            A.addNoise( 1.0f - ovlp );
-            EXPECT_NEAR( V.overlap, ovlp, 0.501f / A.getSum() );
-        }
-        EXPECT_NEAR( V.mean(), mean_ovlp[i], std_ovlp[i] );
-        EXPECT_NEAR( V.std(),  std_ovlp[i],  std_ovlp[i] / 2.0f );
-    }
-}
-
-TEST(SdrTest, TestMetricOverlap_Print) {
-    // TODO: Automatically test.  Use regex or other parsing utility.  Extract
-    // the data into real numbers and check that its acceptably near to the
-    // expected.
-    cerr << endl << "YOU must manually verify this output!" << endl << endl;
-    SDR A({ 2000u });
-    SDR_Overlap V( A, 100u );
-    A.randomize( 0.02f );
-
-    vector<Real> overlaps{ 0.02f, 0.05f, 0.0f, 0.50f, 0.0f };
-    for(const auto ovlp : overlaps) {
-        for(auto i = 0u; i < 1000u; i++)
-            A.addNoise( 1.0f - ovlp );
-        V.print();
-    }
-    for(auto i = 0u; i < 1000u; i++)
-        A.randomize( 0.02f );
-    V.print();
-    cerr << endl;
-}
-
-/**
- * SDR_Metrics
- *
- */
-TEST(SdrTest, TestAllMetrics_Construct) {
-    // Test that it constructs.
-    SDR *A = new SDR({ 100u });
-    SDR_Metrics M( *A, 10u );
-
-    A->randomize( 0.05f );
-    A->randomize( 0.05f );
-    A->randomize( 0.05f );
-
-    // Test use after freeing data source.
-    delete A;
-    M.print();
-}
-
-/**
- * SDR_Metrics prints OK.
- */
-TEST(SdrTest, TestAllMetrics_Print) {
-    // TODO: Automatically test.  Use regex or other parsing utility.  Extract
-    // the data into real numbers and check that its acceptably near to the
-    // expected.
-    cerr << endl << "YOU must manually verify this output!" << endl << endl;
-    SDR A({ 4097u });
-    SDR_Metrics M( A, 100u );
-
-    vector<Real> sparsity{ 0.02f, 0.15f, 0.06f, 0.50f, 0.0f };
-    vector<Real> overlaps{ 0.02f, 0.05f, 0.10f, 0.50f, 0.0f };
-    for(auto test = 0u; test < sparsity.size(); test++) {
-        A.randomize( sparsity[test] );
-        for(auto i = 0u; i < 1000u; i++)
-            A.addNoise( 1.0f - overlaps[test] );
-        M.print();
-        cerr << endl;
-    }
-}
-=======
->>>>>>> 1f8f26e0
