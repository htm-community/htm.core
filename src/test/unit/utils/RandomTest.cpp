--- conflicted
+++ resolved
@@ -153,7 +153,6 @@
 TEST(RandomTest, getUInt64) {
   // tests for getUInt64
   Random r1(1);
-<<<<<<< HEAD
   ASSERT_EQ(2469588189546311528u, r1.getUInt64())
       << "check getUInt64, seed 1, first call";
   ASSERT_EQ(2516265689700432462u, r1.getUInt64())
@@ -169,23 +168,6 @@
   EXPECT_EQ(8035066300482877360u, r3.getUInt64())
       << "check getUInt64, big seed, first call";
   EXPECT_EQ(623784303608610892u, r3.getUInt64())
-=======
-  ASSERT_EQ(3723745761376425000u, r1.getUInt64())
-      << "check getUInt64, seed 1, first call";
-  ASSERT_EQ(7464235991977222558u, r1.getUInt64())
-      << "check getUInt64, seed 1, second call";
-
-  Random r2(2);
-  ASSERT_EQ(7543924162171776743u, r2.getUInt64())
-      << "check getUInt64, seed 2, first call";
-  ASSERT_EQ(1206857364816002550u, r2.getUInt64())
-      << "check getUInt64, seed 2, second call";
-
-  Random r3(7464235991977222558);
-  ASSERT_EQ(3609339244249306794u, r3.getUInt64())
-      << "check getUInt64, big seed, first call";
-  ASSERT_EQ(4084830275585779078u, r3.getUInt64())
->>>>>>> cee4f52b
       << "check getUInt64, big seed, second call";
 }
 */
@@ -215,7 +197,6 @@
 TEST(RandomTest, getReal64) {
   // tests for getReal64
   Random r1(1);
-<<<<<<< HEAD
   EXPECT_DOUBLE_EQ(0.13387664401253274, r1.getReal64());
   EXPECT_DOUBLE_EQ(0.13640703636619725, r1.getReal64());
 
@@ -226,62 +207,32 @@
   Random r3(7464235991977222558);
   EXPECT_DOUBLE_EQ(0.43558181695243003, r3.getReal64());
   EXPECT_DOUBLE_EQ(0.033815414856740673, r3.getReal64());
-=======
-  ASSERT_DOUBLE_EQ(0.40250281741114691, r1.getReal64());
-  ASSERT_DOUBLE_EQ(0.29331049250469476, r1.getReal64());
-
-  Random r2(2);
-  ASSERT_DOUBLE_EQ(0.40256278127972323, r2.getReal64());
-  ASSERT_DOUBLE_EQ(0.6186683429386548, r2.getReal64());
-
-  Random r3(7464235991977222558);
-  ASSERT_DOUBLE_EQ(0.94890447597450844, r3.getReal64());
-  ASSERT_DOUBLE_EQ(0.23239565201722456, r3.getReal64());
->>>>>>> cee4f52b
 }
 
 
 TEST(RandomTest, Sampling) {
   // tests for sampling
 
-<<<<<<< HEAD
-  const UInt32 population[] = {1, 2, 3, 4};
+  const UInt32 population[] = {1u, 2u, 3u, 4u};
   Random r(1);
-=======
-  UInt32 population[] = {1u, 2u, 3u, 4u};
-  Random r(42);
->>>>>>> cee4f52b
 
   {
     // choose some elements
     UInt32 choices[2];
     r.sample(population, 4, choices, 2);
-<<<<<<< HEAD
-    ASSERT_EQ(3, choices[0]) << "check sample 0";
-    ASSERT_EQ(4, choices[1]) << "check sample 1";
-=======
-    ASSERT_EQ(1u, choices[0]) << "check element 0";
-    ASSERT_EQ(3u, choices[1]) << "check element 1";
->>>>>>> cee4f52b
+    ASSERT_EQ(3u, choices[0]) << "check sample 0";
+    ASSERT_EQ(4u, choices[1]) << "check sample 1";
   }
 
   {
     // choose all elements
     UInt32 choices[4];
-<<<<<<< HEAD
     ASSERT_NO_THROW(r.sample(population, 4, choices, 4));
 
-    ASSERT_EQ(4, choices[0]) << "check sample 0";
-    EXPECT_EQ(1, choices[1]) << "check sample 1";
-    EXPECT_EQ(2, choices[2]) << "check sample 2";
-    EXPECT_EQ(3, choices[3]) << "check sample 3";
-=======
-    r.sample(population, 4, choices, 4);
-    ASSERT_EQ(1u, choices[0]) << "check element 0";
-    ASSERT_EQ(2u, choices[1]) << "check element 1";
-    ASSERT_EQ(3u, choices[2]) << "check element 2";
-    ASSERT_EQ(4u, choices[3]) << "check element 3";
->>>>>>> cee4f52b
+    ASSERT_EQ(4u, choices[0]) << "check sample 0";
+    EXPECT_EQ(1u, choices[1]) << "check sample 1";
+    EXPECT_EQ(2u, choices[2]) << "check sample 2";
+    EXPECT_EQ(3u, choices[3]) << "check sample 3";
   }
 
   //check population list remained unmodified
@@ -300,28 +251,16 @@
 
 TEST(RandomTest, Shuffling) {
   // tests for shuffling
-<<<<<<< HEAD
   Random r(1);
-  UInt32 arr[] = {1, 2, 3, 4};
-  const UInt32 exp[] = {3, 4, 2, 1};
-=======
-  Random r(42);
   UInt32 arr[] = {1u, 2u, 3u, 4u};
->>>>>>> cee4f52b
+  const UInt32 exp[] = {3u, 4u, 2u, 1u};
 
   ASSERT_NO_THROW(r.shuffle(std::begin(arr), std::end(arr)));
 
-<<<<<<< HEAD
   EXPECT_EQ(exp[0], arr[0]) << "check shuffle 0";
   EXPECT_EQ(exp[1], arr[1]) << "check shuffle 1";
   EXPECT_EQ(exp[2], arr[2]) << "check shuffle 2";
   EXPECT_EQ(exp[3], arr[3]) << "check shuffle 3";
-=======
-  ASSERT_EQ(1u, arr[0]) << "check element 0";
-  ASSERT_EQ(4u, arr[1]) << "check element 1";
-  ASSERT_EQ(3u, arr[2]) << "check element 2";
-  ASSERT_EQ(2u, arr[3]) << "check element 3";
->>>>>>> cee4f52b
 }
 
 
