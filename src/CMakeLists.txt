--- conflicted
+++ resolved
@@ -446,6 +446,7 @@
         ${core_library}
         ${src_executable_hotgym}
         ${src_executable_mnistsp}
+        ${src_executable_ascii}
 	RUNTIME DESTINATION bin
         LIBRARY DESTINATION lib
         ARCHIVE DESTINATION lib)
@@ -473,27 +474,6 @@
 	  MESSAGE_NEVER
 	  DESTINATION include)
 
-<<<<<<< HEAD
-install(TARGETS
-        ${src_executable_hotgym}
-        RUNTIME DESTINATION bin
-        LIBRARY DESTINATION lib
-        ARCHIVE DESTINATION lib)
-
-install(TARGETS
-        ${src_executable_mnistsp}
-        RUNTIME DESTINATION bin
-        LIBRARY DESTINATION lib
-        ARCHIVE DESTINATION lib)
-
-install(TARGETS
-        ${src_executable_ascii}
-        RUNTIME DESTINATION bin
-        LIBRARY DESTINATION lib
-        ARCHIVE DESTINATION lib)
-
-=======
->>>>>>> b39ffa95
           
 #
 # `make package` results in
