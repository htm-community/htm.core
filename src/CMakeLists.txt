# -----------------------------------------------------------------------------
# Numenta Platform for Intelligent Computing (NuPIC)
# Copyright (C) 2013-2015, Numenta, Inc.  Unless you have purchased from
# Numenta, Inc. a separate commercial license for this software code, the
# following terms and conditions apply:
#
# This program is free software: you can redistribute it and/or modify
# it under the terms of the GNU Affero Public License version 3 as
# published by the Free Software Foundation.
#
# This program is distributed in the hope that it will be useful,
# but WITHOUT ANY WARRANTY; without even the implied warranty of
# MERCHANTABILITY or FITNESS FOR A PARTICULAR PURPOSE.
# See the GNU Affero Public License for more details.
#
# You should have received a copy of the GNU Affero Public License
# along with this program.  If not, see http://www.gnu.org/licenses.
#
# http://numenta.org/licenses/
# -----------------------------------------------------------------------------

cmake_minimum_required(VERSION 2.8)
project(nupic_core CXX)

set_property(GLOBAL PROPERTY USE_FOLDERS ON)
set(CMAKE_VERBOSE_MAKEFILE OFF) # toggle for cmake debug

if( POLICY CMP0046 )
  cmake_policy(VERSION 2.8)
  # The new policy for add_dependencies is to now error if a dependency target
  # is not found. The old policy didn't care and continued through configuration
  cmake_policy(SET CMP0046 OLD)
endif()

if( POLICY CMP0054 )
  # The OLD behavior for this policy is to dereference variables and interpret
  # keywords even if they are quoted or bracketed. The NEW behavior is to not
  # dereference variables or interpret keywords that have been quoted or bracketed.
  cmake_policy(SET CMP0054 OLD)
endif()

get_filename_component(REPOSITORY_DIR ${PROJECT_SOURCE_DIR}/.. ABSOLUTE)

if(${CMAKE_SYSTEM_NAME} MATCHES "Darwin")
  set(STDLIB "-stdlib=libc++")
elseif(${CMAKE_SYSTEM_NAME} MATCHES "Linux")
  set(STDLIB "")
elseif(${CMAKE_SYSTEM_NAME} MATCHES "Windows")
  set(STDLIB "")
endif()

#
# Identify build type - local or deployment (Travis)
# the variable NUPIC_DEPLOYMENT_BUILD must be set in travis CI scripts
#
if($ENV{NUPIC_DEPLOYMENT_BUILD})
  message("Doing a deployment build in TravisCI")
else()
  message("Doing a local build")
endif()

# Compiler `-D*` definitions
set(COMPILER_DEFINITIONS
    -DNTA_OS_${PLATFORM_UPPERCASE}
    -DNTA_ARCH_${BITNESS}
    -DHAVE_CONFIG_H
    -DNTA_INTERNAL
    -DBOOST_NO_WREGEX
    -DNUPIC2
    -DNTA_ASSERTIONS_ON
    -DNTA_ASM)
if(UNIX) # or UNIX like (i.e. APPLE and CYGWIN)
  set(COMPILER_DEFINITIONS ${COMPILER_DEFINITIONS} -DHAVE_UNISTD_H)
elseif(MSVC OR MSYS OR MINGW)
  set(COMPILER_DEFINITIONS
      ${COMPILER_DEFINITIONS}
      -DPSAPI_VERSION=1
      -DAPR_DECLARE_STATIC
      -DAPU_DECLARE_STATIC
      -DZLIB_WINAPI
      -DWIN32
      -D_WINDOWS
      -D_MBCS
      -D_CRT_SECURE_NO_WARNINGS
      -DNDEBUG
      -D_VARIADIC_MAX=10
      -DNOMINMAX
      -DCAPNP_LITE=1)
  if(MSYS OR MINGW)
    set(COMPILER_DEFINITIONS
        ${COMPILER_DEFINITIONS}
        -DHAVE_UNISTD_H)
  endif()
endif()

if(${CMAKE_CXX_COMPILER_ID} STREQUAL "GNU")
  set(COMPILER_DEFINITIONS
      ${COMPILER_DEFINITIONS}
      -DNTA_COMPILER_GNU)
elseif(${CMAKE_CXX_COMPILER_ID} MATCHES "Clang")
  set(COMPILER_DEFINITIONS
      ${COMPILER_DEFINITIONS}
      -DNTA_COMPILER_CLANG)
elseif(${CMAKE_CXX_COMPILER_ID} STREQUAL "MSVC")
  set(COMPILER_DEFINITIONS
      ${COMPILER_DEFINITIONS}
      -DNTA_COMPILER_MSVC)
elseif(${CMAKE_CXX_COMPILER_ID} STREQUAL "MinGW")
  set(COMPILER_DEFINITIONS
      ${COMPILER_DEFINITIONS}
      -DNTA_COMPILER_GNU
      -D_hypot=hypot)
endif()

add_definitions(${COMPILER_DEFINITIONS})

#
# Find Python Interp, min. v2.7
# And NumPy core directory
#
find_package(PythonInterp 2.7 REQUIRED)
execute_process(COMMAND "${PYTHON_EXECUTABLE}" "-c"
                        "import numpy; import os; import sys; sys.stdout.write(os.path.dirname(numpy.get_include()))"
                         OUTPUT_VARIABLE NUMPY_CORE)

# Quick way to fixup directory paths to NumPy
get_filename_component(NUMPY_CORE ${NUMPY_CORE}/include/.. ABSOLUTE)

#
# Setup include paths
#
if("${PROJECT_BUILD_ARTIFACTS_DIR}" STREQUAL "")
  set(PROJECT_BUILD_ARTIFACTS_DIR "${PROJECT_BINARY_DIR}/artifacts")
endif()

include_directories(SYSTEM
                    ${NUMPY_CORE}/include
                    ${PROJECT_BINARY_DIR})

include_directories(${PROJECT_SOURCE_DIR})

#
# Set linker (ld)
# use ld.gold if available
#
execute_process(COMMAND ld.gold --version RESULT_VARIABLE EXIT_CODE)
if(EXIT_CODE EQUAL 0)
  message("Using ld.gold as LINKER.")
  set(CMAKE_LINKER "ld.gold")
endif()

if (${CMAKE_CXX_COMPILER_ID} STREQUAL "GNU")
   set(STDLIB "${STDLIB} -static-libgcc -static-libstdc++")
endif()

#
# Enable Optimization flags here
# These are quite aggresive flags, if your code misbehaves
# for strange reasons, try compiling without them.
#
if(NOT ${CMAKE_CXX_COMPILER_ID} STREQUAL "MSVC")
  set(OPTIMIZATION_FLAGS_CC "${OPTIMIZATION_FLAGS_CC} -mtune=generic -O2")
  set(OPTIMIZATION_FLAGS_CC "-pipe ${OPTIMIZATION_FLAGS_CC}") #TODO use -Ofast instead of -O3
  set(OPTIMIZATION_FLAGS_LT "-O2 ${OPTIMIZATION_FLAGS_LT}")

  if(${CMAKE_CXX_COMPILER_ID} STREQUAL "GNU")
    set(OPTIMIZATION_FLAGS_CC "${OPTIMIZATION_FLAGS_CC} -fuse-linker-plugin -flto-report")
    set(OPTIMIZATION_FLAGS_CC "${OPTIMIZATION_FLAGS_CC} -flto -fuse-ld=gold") #TODO fix LTO for clang
    set(OPTIMIZATION_FLAGS_LT "${OPTIMIZATION_FLAGS_LT} -flto") #TODO LTO for clang too
  endif()
endif()


#
# compiler specific settings here
#
if(${CMAKE_CXX_COMPILER_ID} STREQUAL "MSVC")
  # MS Visual C
  set(COMMON_COMPILE_FLAGS "/TP /Zc:wchar_t /Gm- /fp:precise /errorReport:prompt /W1 /WX- /GR /Gd /GS /Oy- /EHs /analyze- /nologo")
  set(COMMON_LINK_FLAGS "/NOLOGO /SAFESEH:NO /NODEFAULTLIB:LIBCMT")
  if("${BITNESS}" STREQUAL "32")
    set(COMMON_LINK_FLAGS "${COMMON_LINK_FLAGS} /MACHINE:X86")
  else()
    set(COMMON_LINK_FLAGS "${COMMON_LINK_FLAGS} /MACHINE:X${BITNESS}")
  endif()

else()
  # LLVM Clang / Gnu GCC
  set(COMMON_COMPILE_FLAGS "-std=c++11 -m${BITNESS} ${STDLIB} -Wextra -Wreturn-type -Wunused -Wno-unused-variable -Wno-unused-parameter -Wno-missing-field-initializers")
  if(NOT ${CMAKE_SYSTEM_NAME} MATCHES "Windows")
    set(COMMON_COMPILE_FLAGS "-Werror -Wall -fPIC ${COMMON_COMPILE_FLAGS} -Wno-deprecated-register")
  endif()
  set(COMMON_LINK_FLAGS "-m${BITNESS} ${STDLIB}")
endif()

if("${CMAKE_BUILD_TYPE}" STREQUAL "Debug")
  set(COMMON_COMPILE_FLAGS "${COMMON_COMPILE_FLAGS} -Og -g")
  set(COMMON_LINK_FLAGS "${COMMON_LINK_FLAGS} -O0")
else()
  set(COMMON_COMPILE_FLAGS "${COMMON_COMPILE_FLAGS} ${OPTIMIZATION_FLAGS_CC}")
  set(COMMON_LINK_FLAGS "${COMMON_LINK_FLAGS} ${OPTIMIZATION_FLAGS_LT}")
endif()

if(MINGW)
  # This is for GCC 4.8.x
  # http://stackoverflow.com/questions/10660524/error-building-boost-1-49-0-with-gcc-4-7-0
  set(COMMON_COMPILE_FLAGS "${COMMON_COMPILE_FLAGS} -include cmath")
endif()

# Set compiler-specific options.
if(${CMAKE_CXX_COMPILER_ID} STREQUAL "GNU")
  set(COMMON_LINK_FLAGS "${COMMON_LINK_FLAGS} -Wl,--no-undefined")
elseif(${CMAKE_CXX_COMPILER_ID} MATCHES "Clang")
  set(COMMON_LINK_FLAGS "${COMMON_LINK_FLAGS} -Wl,-undefined,error")
endif()

#
# Let CMake know where all of the external files are.
#
set(CMAKE_PREFIX_PATH ${CMAKE_PREFIX_PATH}
                      ${REPOSITORY_DIR}/external/common/
                      ${REPOSITORY_DIR}/external/${PLATFORM}${BITNESS}${PLATFORM_SUFFIX}/
                      ${NUMPY_CORE}/)
#
# Make sure the Cap'n Proto generation scripts are on the PATH.
#
set(ENV{PATH} "$ENV{PATH}:${REPOSITORY_DIR}/external/${PLATFORM}${BITNESS}${PLATFORM_SUFFIX}/bin")

#
# Extract current git sha and record in nupic/Version.hpp
#
execute_process(COMMAND git rev-parse HEAD
                OUTPUT_VARIABLE NUPIC_CORE_VERSION
                OUTPUT_STRIP_TRAILING_WHITESPACE)
configure_file(
  "${PROJECT_SOURCE_DIR}/nupic/Version.hpp.in"
  "${PROJECT_BINARY_DIR}/Version.hpp")

#
# Setup gtest
#
set(LIB_STATIC_GTEST gtest)
add_library(${LIB_STATIC_GTEST}
            STATIC
            ${REPOSITORY_DIR}/external/common/src/gtest/gtest-all.cpp)
set_target_properties(${LIB_STATIC_GTEST}
                      PROPERTIES COMPILE_FLAGS "${COMMON_COMPILE_FLAGS}"
                      LINK_FLAGS "${COMMON_LINK_FLAGS}")


#
# Find and add libapr1
#
set(LIB_STATIC_APR1 apr-1)
find_library(LIB_STATIC_APR1_LOC
             ${LIB_STATIC_APR1}
             "${REPOSITORY_DIR}/external/${PLATFORM}${BITNESS}${PLATFORM_SUFFIX}/lib/"
             NO_DEFAULT_PATH)
add_library(${LIB_STATIC_APR1} STATIC IMPORTED GLOBAL)

#
# Find and add libaprutil-1
#
set(LIB_STATIC_APRUTIL1 aprutil-1)
find_library(LIB_STATIC_APRUTIL1_LOC
             ${LIB_STATIC_APRUTIL1}
             "${REPOSITORY_DIR}/external/${PLATFORM}${BITNESS}${PLATFORM_SUFFIX}/lib/"
             NO_DEFAULT_PATH)
add_library(${LIB_STATIC_APRUTIL1} STATIC IMPORTED GLOBAL)

#
# Find and add libyaml
#
set(LIB_STATIC_YAML yaml)
find_library(LIB_STATIC_YAML_LOC
             ${LIB_STATIC_YAML}
             "${REPOSITORY_DIR}/external/${PLATFORM}${BITNESS}${PLATFORM_SUFFIX}/lib/"
             NO_DEFAULT_PATH)
add_library(${LIB_STATIC_YAML} STATIC IMPORTED GLOBAL)

#
# Find and add libyaml-cpp
#
set(LIB_STATIC_YAML_CPP yaml-cpp)
find_library(LIB_STATIC_YAML_CPP_LOC
             ${LIB_STATIC_YAML_CPP}
             "${REPOSITORY_DIR}/external/${PLATFORM}${BITNESS}${PLATFORM_SUFFIX}/lib/"
             NO_DEFAULT_PATH)
add_library(${LIB_STATIC_YAML_CPP} STATIC IMPORTED GLOBAL)

#
# Find and add libz
#
set(LIB_STATIC_Z z)
find_library(LIB_STATIC_Z_LOC
             ${LIB_STATIC_Z}
             "${REPOSITORY_DIR}/external/${PLATFORM}${BITNESS}${PLATFORM_SUFFIX}/lib/"
             NO_DEFAULT_PATH)
add_library(${LIB_STATIC_Z} STATIC IMPORTED GLOBAL)

#
# Setup for python
#
find_package(PythonLibs REQUIRED)
include_directories(SYSTEM ${PYTHON_INCLUDE_DIRS})

message(STATUS "PYTHON_EXECUTABLE   = ${PYTHON_EXECUTABLE}")
message(STATUS "PYTHON_INCLUDE_DIRS = ${PYTHON_INCLUDE_DIRS}")
message(STATUS "PYTHON_LIBRARIES    = ${PYTHON_LIBRARIES}")

# List all .capnp files here. The C++ files will be generated and included
# when compiling later on.
set(CAPNP_SPECS_REL
  nupic/proto/BitHistory.capnp
  nupic/proto/ClaClassifier.capnp
  nupic/proto/ConnectionsProto.capnp
  nupic/proto/LinkProto.capnp
  nupic/proto/Map.capnp
  nupic/proto/NetworkProto.capnp
  nupic/proto/PyRegionProto.capnp
  nupic/proto/RandomProto.capnp
  nupic/proto/RegionProto.capnp
  nupic/proto/SparseBinaryMatrixProto.capnp
  nupic/proto/SparseMatrixProto.capnp
  nupic/proto/SpatialPoolerProto.capnp
  nupic/proto/TemporalMemoryProto.capnp
  nupic/proto/TestNodeProto.capnp
  nupic/proto/VectorFileSensorProto.capnp
)

foreach(spec ${CAPNP_SPECS_REL})
  list(APPEND CAPNP_SPECS ${PROJECT_SOURCE_DIR}/${spec})
  list(APPEND CAPNP_HDRS ${PROJECT_BINARY_DIR}/${spec}.h)
  list(APPEND CAPNP_SRCS ${PROJECT_BINARY_DIR}/${spec}.c++)
endforeach(spec)
set(CAPNP_ALL "${CAPNP_HDRS};${CAPNP_SRCS}")

# Create custom target for generating C++ code from .capnp schema files.
create_capnpc_command(capnp_specs
                      "${CAPNP_SPECS}"
                      ${PROJECT_SOURCE_DIR}
                      ${PROJECT_SOURCE_DIR}
                      ${PROJECT_BINARY_DIR}
                      "${CAPNP_ALL}")

#
# Python support
#
set (PY_SUPPORT_FILES
     nupic/py_support/NumpyVector.cpp
     nupic/py_support/PyArray.cpp
     nupic/py_support/PyHelpers.cpp
     nupic/py_support/PythonStream.cpp
     nupic/py_support/PyCapnp.cpp
)
if(NOT "${PLATFORM}" STREQUAL "windows")
  list(APPEND PY_SUPPORT_FILES nupic/py_support/CapnpToPycapnp.cpp)
endif()

message(STATUS "CAPNP_EXECUTABLE   = ${CAPNP_EXECUTABLE}")
message(STATUS "CAPNP_DEFINITIONS   = ${CAPNP_DEFINITIONS}")
message(STATUS "CAPNP_INCLUDE_DIRS  = ${CAPNP_INCLUDE_DIRS}")
message(STATUS "CAPNP_LIBRARIES     = ${CAPNP_LIBRARIES}")
message(STATUS "CAPNP_LIBRARIES_LITE= ${CAPNP_LIBRARIES_LITE}")

#
# Add the pycapnp Python package to includes
if(NOT "${PLATFORM}" STREQUAL "windows")
  execute_process(COMMAND "${PYTHON_EXECUTABLE}" "-c"
                          "import capnp; import os; import sys; sys.stdout.write(os.path.dirname(os.path.dirname(capnp.__file__)))"
                  OUTPUT_VARIABLE PYCAPNP)
  message(STATUS "PYCAPNP             = ${PYCAPNP}")
  include_directories(SYSTEM ${PYCAPNP})
endif()

#
# Setup libnupic_core
#
set(LIB_STATIC_NUPICCORE nupic_core_solo)

if(MSVC OR MSYS OR MINGW)
  set(COMMON_LIBS
      ${PYTHON_LIBRARIES}
      ${CAPNP_LIBRARIES_LITE})
else()
  set(COMMON_LIBS
      ${PYTHON_LIBRARIES}
      ${CAPNP_LIBRARIES})
endif()

if("${PLATFORM}" STREQUAL "linux")
  list(APPEND COMMON_OS_LIBS pthread dl)
elseif("${PLATFORM}" STREQUAL "darwin")
  list(APPEND COMMON_OS_LIBS c++abi)
elseif(MSYS OR MINGW)
  list(APPEND COMMON_OS_LIBS psapi ws2_32 wsock32 rpcrt4)
elseif("${PLATFORM}" STREQUAL "windows")
  list(APPEND COMMON_OS_LIBS oldnames.lib psapi.lib ws2_32.lib)
endif()

set(LIB_STATIC_NUPICCORE_SRCS
    ${CAPNP_SRCS}
    ${PY_SUPPORT_FILES}
    nupic/algorithms/BitHistory.cpp
    nupic/algorithms/Cell.cpp
    nupic/algorithms/Cells4.cpp
    nupic/algorithms/ClassifierResult.cpp
    nupic/algorithms/CondProbTable.cpp
    nupic/algorithms/Connections.cpp
    nupic/algorithms/FastClaClassifier.cpp
    nupic/algorithms/GaborNode.cpp
    nupic/algorithms/ImageSensorLite.cpp
    nupic/algorithms/InSynapse.cpp
    nupic/algorithms/Linear.cpp
    nupic/algorithms/OutSynapse.cpp
    nupic/algorithms/Segment.cpp
    nupic/algorithms/SegmentUpdate.cpp
    nupic/algorithms/SpatialPooler.cpp
    nupic/algorithms/TemporalMemory.cpp
    nupic/algorithms/Svm.cpp
    nupic/engine/Collections.cpp
    nupic/engine/Input.cpp
    nupic/engine/Link.cpp
    nupic/engine/LinkPolicyFactory.cpp
    nupic/engine/Network.cpp
    nupic/engine/NuPIC.cpp
    nupic/engine/Output.cpp
    nupic/engine/Region.cpp
    nupic/engine/RegionImpl.cpp
    nupic/engine/RegionImplFactory.cpp
    nupic/engine/RegionIo.cpp
    nupic/engine/RegionParameters.cpp
    nupic/engine/Spec.cpp
    nupic/engine/TestFanIn2LinkPolicy.cpp
    nupic/engine/TestNode.cpp
    nupic/engine/UniformLinkPolicy.cpp
    nupic/engine/YAMLUtils.cpp
    nupic/math/SparseMatrixAlgorithms.cpp
    nupic/math/StlIo.cpp
    nupic/ntypes/ArrayBase.cpp
    nupic/ntypes/Buffer.cpp
    nupic/ntypes/BundleIO.cpp
    nupic/ntypes/Collection.cpp
    nupic/ntypes/Dimensions.cpp
    nupic/ntypes/MemParser.cpp
    nupic/ntypes/Scalar.cpp
    nupic/ntypes/Value.cpp
    nupic/os/Directory.cpp
    nupic/os/DynamicLibrary.cpp
    nupic/os/Env.cpp
    nupic/os/FStream.cpp
    nupic/os/OS.cpp
    nupic/os/OSUnix.cpp
    nupic/os/OSWin.cpp
    nupic/os/Path.cpp
    nupic/os/Regex.cpp
    nupic/os/Timer.cpp
    nupic/regions/PyRegion.cpp
    nupic/regions/VectorFile.cpp
    nupic/regions/VectorFileEffector.cpp
    nupic/regions/VectorFileSensor.cpp
    nupic/test/Tester.cpp
    nupic/types/BasicType.cpp
    nupic/types/Fraction.cpp
    nupic/utils/LoggingException.cpp
    nupic/utils/LogItem.cpp
    nupic/utils/Random.cpp
    nupic/utils/StringUtils.cpp
    nupic/utils/TRandom.cpp
    nupic/utils/Watcher.cpp)
set(LIB_STATIC_NUPICCORE_LINK_LIBS
    ${LIB_STATIC_YAML_CPP_LOC}
    ${LIB_STATIC_YAML_LOC}
    ${LIB_STATIC_APR1_LOC}
    ${LIB_STATIC_APRUTIL1_LOC}
    ${LIB_STATIC_Z_LOC}
    ${COMMON_LIBS}
    ${COMMON_OS_LIBS})
set(LIB_STATIC_NUPICCORE_COMPILE_FLAGS
    "${COMMON_COMPILE_FLAGS} -I${NUMPY_CORE}/include")
set(LIB_STATIC_NUPICCORE_LINK_FLAGS
    "${COMMON_LINK_FLAGS} -static")

add_library(${LIB_STATIC_NUPICCORE} STATIC ${LIB_STATIC_NUPICCORE_SRCS})
target_link_libraries(${LIB_STATIC_NUPICCORE}
                      ${LIB_STATIC_NUPICCORE_LINK_LIBS})
set_target_properties(${LIB_STATIC_NUPICCORE} PROPERTIES COMPILE_FLAGS
                      ${LIB_STATIC_NUPICCORE_COMPILE_FLAGS})
set_target_properties(${LIB_STATIC_NUPICCORE} PROPERTIES LINK_FLAGS
                      ${LIB_STATIC_NUPICCORE_LINK_FLAGS})

# Add new library to common libs for rest of targets.
set(COMMON_LIBS ${LIB_STATIC_NUPICCORE} ${COMMON_LIBS})

#
# Setup test_cpp_region
#
set(EXECUTABLE_CPPREGIONTEST cpp_region_test)
add_executable(${EXECUTABLE_CPPREGIONTEST} test/integration/CppRegionTest.cpp)
target_link_libraries(${EXECUTABLE_CPPREGIONTEST} ${COMMON_LIBS})
set_target_properties(${EXECUTABLE_CPPREGIONTEST} PROPERTIES COMPILE_FLAGS ${COMMON_COMPILE_FLAGS})
set_target_properties(${EXECUTABLE_CPPREGIONTEST} PROPERTIES LINK_FLAGS "${COMMON_LINK_FLAGS}")
add_custom_target(tests_cpp_region
                  COMMAND ${EXECUTABLE_CPPREGIONTEST}
                  DEPENDS ${EXECUTABLE_CPPREGIONTEST}
                  VERBATIM)

#
# Setup test_py_region
#
set(EXECUTABLE_PYREGIONTEST py_region_test)
add_executable(${EXECUTABLE_PYREGIONTEST} test/integration/PyRegionTest.cpp)
target_link_libraries(${EXECUTABLE_PYREGIONTEST} ${COMMON_LIBS})
set_target_properties(${EXECUTABLE_PYREGIONTEST}
                      PROPERTIES COMPILE_FLAGS ${COMMON_COMPILE_FLAGS})
set_target_properties(${EXECUTABLE_PYREGIONTEST}
                      PROPERTIES LINK_FLAGS "${COMMON_LINK_FLAGS}")
add_custom_target(tests_py_region
                  COMMAND ${EXECUTABLE_PYREGIONTEST}
                  DEPENDS ${EXECUTABLE_PYREGIONTEST}
                  VERBATIM)


#
# Setup test_connections_performance
#
set(EXECUTABLE_CONNECTIONSPERFORMANCETEST connections_performance_test)
add_executable(${EXECUTABLE_CONNECTIONSPERFORMANCETEST}
               test/integration/ConnectionsPerformanceTest.cpp)
target_link_libraries(${EXECUTABLE_CONNECTIONSPERFORMANCETEST} ${COMMON_LIBS})
set_target_properties(${EXECUTABLE_CONNECTIONSPERFORMANCETEST}
                      PROPERTIES COMPILE_FLAGS ${COMMON_COMPILE_FLAGS})
set_target_properties(${EXECUTABLE_CONNECTIONSPERFORMANCETEST}
                      PROPERTIES LINK_FLAGS "${COMMON_LINK_FLAGS}")
add_custom_target(tests_connections_performance
                  COMMAND ${EXECUTABLE_CONNECTIONSPERFORMANCETEST}
                  DEPENDS ${EXECUTABLE_CONNECTIONSPERFORMANCETEST}
                  VERBATIM)

#
# Setup helloregion example
#
set(EXECUTABLE_HELLOREGION helloregion)
add_executable(${EXECUTABLE_HELLOREGION} examples/regions/HelloRegions.cpp)
target_link_libraries(${EXECUTABLE_HELLOREGION} ${COMMON_LIBS})
set_target_properties(${EXECUTABLE_HELLOREGION}
                      PROPERTIES COMPILE_FLAGS ${COMMON_COMPILE_FLAGS})
set_target_properties(${EXECUTABLE_HELLOREGION}
                      PROPERTIES LINK_FLAGS "${COMMON_LINK_FLAGS}")
add_dependencies(${EXECUTABLE_HELLOREGION} ${COMMON_LIBS})

#
# Setup prototest example
#
set(EXECUTABLE_PROTOTEST prototest)
add_executable(${EXECUTABLE_PROTOTEST} examples/prototest.cpp)
target_link_libraries(${EXECUTABLE_PROTOTEST} ${COMMON_LIBS})
set_target_properties(${EXECUTABLE_PROTOTEST}
                      PROPERTIES COMPILE_FLAGS ${COMMON_COMPILE_FLAGS})
set_target_properties(${EXECUTABLE_PROTOTEST}
                      PROPERTIES LINK_FLAGS "${COMMON_LINK_FLAGS}")
add_dependencies(${EXECUTABLE_PROTOTEST} ${COMMON_LIBS})

#
# Setup HelloSP_TP example
#
set(EXECUTABLE_HELLOSPTP hello_sp_tp)
add_executable(${EXECUTABLE_HELLOSPTP} examples/algorithms/HelloSP_TP.cpp)
target_link_libraries(${EXECUTABLE_HELLOSPTP} ${COMMON_LIBS})
set_target_properties(${EXECUTABLE_HELLOSPTP}
                      PROPERTIES COMPILE_FLAGS ${COMMON_COMPILE_FLAGS})
set_target_properties(${EXECUTABLE_HELLOSPTP}
                      PROPERTIES LINK_FLAGS "${COMMON_LINK_FLAGS}")
add_dependencies(${EXECUTABLE_HELLOSPTP} ${COMMON_LIBS})


#
# Setup gtests
#
set(EXECUTABLE_GTESTS unit_tests)
add_executable(${EXECUTABLE_GTESTS}
               test/unit/algorithms/CondProbTableTest.cpp
               test/unit/algorithms/ConnectionsTest.cpp
               test/unit/algorithms/FastCLAClassifierTest.cpp
               test/unit/algorithms/NearestNeighborUnitTest.cpp
               test/unit/algorithms/SpatialPoolerTest.cpp
               test/unit/algorithms/TemporalMemoryTest.cpp
               test/unit/engine/InputTest.cpp
               test/unit/engine/NetworkTest.cpp
               test/unit/engine/UniformLinkPolicyTest.cpp
               test/unit/engine/YAMLUtilsTest.cpp
               test/unit/math/DenseTensorUnitTest.cpp
               test/unit/math/DomainUnitTest.cpp
               test/unit/math/IndexUnitTest.cpp
               test/unit/math/MathsTest.cpp
               test/unit/math/SparseBinaryMatrixTest.cpp
               test/unit/math/SparseMatrix01UnitTest.cpp
               test/unit/math/SparseMatrixTest.cpp
               test/unit/math/SparseMatrixUnitTest.cpp
               test/unit/math/SparseTensorUnitTest.cpp
               test/unit/ntypes/ArrayTest.cpp
               test/unit/ntypes/BufferTest.cpp
               test/unit/ntypes/CollectionTest.cpp
               test/unit/ntypes/DimensionsTest.cpp
               test/unit/ntypes/MemParserTest.cpp
               test/unit/ntypes/MemStreamTest.cpp
               test/unit/ntypes/NodeSetTest.cpp
               test/unit/ntypes/ScalarTest.cpp
               test/unit/ntypes/ValueTest.cpp
               test/unit/os/DirectoryTest.cpp
               test/unit/os/EnvTest.cpp
               test/unit/os/OSTest.cpp
               test/unit/os/PathTest.cpp
               test/unit/os/RegexTest.cpp
               test/unit/os/TimerTest.cpp
               test/unit/py_support/PyHelpersTest.cpp
               test/unit/test/TesterTest.cpp
               test/unit/types/BasicTypeTest.cpp
               test/unit/types/ExceptionTest.cpp
               test/unit/types/FractionTest.cpp
               test/unit/UnitTestMain.cpp
               test/unit/utils/RandomTest.cpp
               test/unit/utils/WatcherTest.cpp)
target_link_libraries(${EXECUTABLE_GTESTS}
                      ${LIB_STATIC_GTEST}
                      ${COMMON_LIBS})
set_target_properties(${EXECUTABLE_GTESTS}
                      PROPERTIES COMPILE_FLAGS ${COMMON_COMPILE_FLAGS}
                                 LINK_FLAGS "${COMMON_LINK_FLAGS}")
add_dependencies(${EXECUTABLE_GTESTS} ${LIB_STATIC_GTEST} ${COMMON_LIBS})
set(TEST_HEADERS
<<<<<<< HEAD
    test/unit/algorithms/CondProbTableTest.hpp
    test/unit/algorithms/ConnectionsTest.hpp
    test/unit/algorithms/NearestNeighborUnitTest.hpp
    test/unit/algorithms/SpatialPoolerTest.hpp
    test/unit/algorithms/TemporalMemoryTest.hpp
=======
    test/unit/engine/InputTest.hpp
    test/unit/engine/NetworkTest.hpp
    test/unit/engine/UniformLinkPolicyTest.hpp
    test/unit/engine/YAMLUtilsTest.hpp
>>>>>>> 216b0416
    test/unit/math/DenseTensorUnitTest.hpp
    test/unit/math/DomainUnitTest.hpp
    test/unit/math/IndexUnitTest.hpp
    test/unit/math/MathsTest.hpp
    test/unit/math/SparseMatrix01UnitTest.hpp
    test/unit/math/SparseMatrixUnitTest.hpp
    test/unit/math/SparseTensorUnitTest.hpp
    test/unit/ntypes/ArrayTest.hpp
    test/unit/ntypes/BufferTest.hpp
    test/unit/ntypes/CollectionTest.hpp
    test/unit/ntypes/DimensionsTest.hpp
    test/unit/ntypes/MemParserTest.hpp
    test/unit/ntypes/MemStreamTest.hpp
    test/unit/ntypes/NodeSetTest.hpp
    test/unit/ntypes/ScalarTest.hpp
    test/unit/ntypes/ValueTest.hpp
    test/unit/os/DirectoryTest.hpp
    test/unit/os/EnvTest.hpp
    test/unit/os/OSTest.hpp
    test/unit/os/PathTest.hpp
    test/unit/os/RegexTest.hpp
    test/unit/os/TimerTest.hpp
    test/unit/py_support/PyHelpersTest.hpp
    test/unit/test/TesterTest.hpp
    test/unit/types/BasicTypeTest.hpp
    test/unit/types/ExceptionTest.hpp
    test/unit/types/FractionTest.hpp
    test/unit/utils/RandomTest.hpp
    test/unit/utils/WatcherTest.hpp)
set(tests_file_content "")
set(headers_file_content "")
foreach(file ${TEST_HEADERS})
  get_filename_component(test ${file} NAME_WE)
  set(tests_file_content "${tests_file_content}ADD_TEST(${test});\n")
  set(headers_file_content "${headers_file_content}#include \"${file}\"\n")
endforeach()
file(WRITE "${PROJECT_BINARY_DIR}/AddTests.hpp" "${tests_file_content}")
file(WRITE "${PROJECT_BINARY_DIR}/AddTestHeaders.hpp" "${headers_file_content}")

#
# tests_all just calls other targets
#
add_custom_target(tests_all
                  DEPENDS tests_cpp_region
                  DEPENDS tests_unit
                  COMMENT "Running all tests"
                  VERBATIM)

if(UNIX OR MSYS OR MINGW)
  if(MSYS OR MINGW)
    add_custom_target(combined ALL
                      COMMAND ${CMAKE_AR} -x $<TARGET_FILE:${LIB_STATIC_NUPICCORE}>
                      COMMAND ${CMAKE_AR} -x ${LIB_STATIC_YAML_CPP_LOC}
                      COMMAND ${CMAKE_AR} -x ${LIB_STATIC_YAML_LOC}
                      COMMAND ${CMAKE_AR} -x ${LIB_STATIC_APRUTIL1_LOC}
                      COMMAND ${CMAKE_AR} -x ${LIB_STATIC_APR1_LOC}
                      COMMAND ${CMAKE_AR} -x ${LIB_STATIC_Z_LOC}
                      COMMAND ${CMAKE_AR} rcs libnupic_core.a *.o *.obj
                      DEPENDS ${LIB_STATIC_NUPICCORE}
                              ${LIB_STATIC_GTEST}
                              ${EXECUTABLE_HELLOREGION}
                              ${EXECUTABLE_CPPREGIONTEST}
                              ${EXECUTABLE_CONNECTIONSPERFORMANCETEST}
                              ${EXECUTABLE_GTESTS}
                              ${EXECUTABLE_HELLOSPTP})
  else()
    add_custom_target(combined ALL
                      COMMAND ${CMAKE_AR} -x $<TARGET_FILE:${LIB_STATIC_NUPICCORE}>
                      COMMAND ${CMAKE_AR} -x ${LIB_STATIC_YAML_CPP_LOC}
                      COMMAND ${CMAKE_AR} -x ${LIB_STATIC_YAML_LOC}
                      COMMAND ${CMAKE_AR} -x ${LIB_STATIC_APRUTIL1_LOC}
                      COMMAND ${CMAKE_AR} -x ${LIB_STATIC_APR1_LOC}
                      COMMAND ${CMAKE_AR} -x ${LIB_STATIC_Z_LOC}
                      COMMAND ${CMAKE_AR} rcs libnupic_core.a *.o
                      DEPENDS ${LIB_STATIC_NUPICCORE}
                              ${LIB_STATIC_GTEST}
                              ${EXECUTABLE_HELLOREGION}
                              ${EXECUTABLE_CPPREGIONTEST}
                              ${EXECUTABLE_CONNECTIONSPERFORMANCETEST}
                              ${EXECUTABLE_GTESTS}
                              ${EXECUTABLE_HELLOSPTP})
  endif()
else()
  add_custom_target(combined ALL
                    COMMAND lib.exe /OUT:nupic_core.lib
                            $<TARGET_FILE:${LIB_STATIC_NUPICCORE}>
                            ${LIB_STATIC_YAML_CPP_LOC}
                            ${LIB_STATIC_YAML_LOC}
                            ${LIB_STATIC_APRUTIL1_LOC}
                            ${LIB_STATIC_APR1_LOC}
                            ${LIB_STATIC_Z_LOC}
                    DEPENDS ${LIB_STATIC_NUPICCORE}
                            ${LIB_STATIC_GTEST}
                            ${EXECUTABLE_HELLOREGION}
                            ${EXECUTABLE_CPPREGIONTEST}
                            ${EXECUTABLE_CONNECTIONSPERFORMANCETEST}
                            ${EXECUTABLE_GTESTS}
                            ${EXECUTABLE_HELLOSPTP}
                    VERBATIM)
endif()

#
# Call SWIG to generate wrapper code for Python.
#
include(UseSWIG)

# Set the output location for the language modules that are created.
set(CMAKE_SWIG_OUTDIR ${PROJECT_BINARY_DIR})

# Make sure the directory exists for the generated C++ files.
file(MAKE_DIRECTORY ${PROJECT_BINARY_DIR}/nupic/bindings)

# SWIG options from:
# https://github.com/swig/swig/blob/master/Source/Modules/python.cxx#L111
set(SWIG_FLAGS
    -features
    autodoc=0,directors=0
    -noproxyimport
    -keyword
    -modern
    -modernargs
    -noproxydel
    -fvirtual
    -fastunpack
    -nofastproxy
    -fastquery
    -outputtuple
    -castmode
    -nosafecstrings
    -w402
    -w503
    -w511
    -w302
    -w362
    -w312
    -w389
    -DSWIG_PYTHON_LEGACY_BOOL
    -I${SWIG_DIR}/python
    -I${SWIG_DIR}
    ${COMPILER_DEFINITIONS}
)

set(SWIG_SUPPORT_FILES
    nupic/py_support/NumpyVector.cpp
    nupic/py_support/PyArray.cpp
    nupic/py_support/PyHelpers.cpp
    nupic/py_support/PythonStream.cpp
    nupic/bindings/PySparseTensor.cpp
)

set(SWIG_LINK_LIBRARIES
    ${PROJECT_BINARY_DIR}/libnupic_core.a
    ${PYTHON_LIBRARIES}
    ${COMMON_OS_LIBS})

if(${CMAKE_SYSTEM_NAME} MATCHES "Windows")
  set(SWIG_LINK_LIBRARIES
      ${SWIG_LINK_LIBRARIES}
      ${CAPNP_LIBRARIES_LITE})
else()
  set(SWIG_LINK_LIBRARIES
      ${SWIG_LINK_LIBRARIES}
      ${CAPNP_LIBRARIES})
endif()

# Algorithms
set(SWIG_ALGORITHMS_FILES nupic/bindings/algorithms.i)
set_source_files_properties(${SWIG_ALGORITHMS_FILES} PROPERTIES
                            CPLUSPLUS ON
                            SWIG_MODULE_NAME algorithms
                            SWIG_FLAGS "${SWIG_FLAGS}")
set(SWIG_ALGORITHMS algorithms)
# Make sure we don't attempt to execute the swig executable until it is built.
set(SWIG_MODULE_${SWIG_ALGORITHMS}_EXTRA_DEPS Swig combined)
# Create custom command for generating files from SWIG.
swig_add_module(${SWIG_ALGORITHMS} python
                ${SWIG_SUPPORT_FILES}
                ${SWIG_ALGORITHMS_FILES})
list(APPEND SWIG_GENERATED_FILES ${swig_generated_file_fullname})
#TODO add_dependencies(${SWIG_MODULE_${SWIG_ALGORITHMS}_REAL_NAME}
swig_link_libraries(${SWIG_ALGORITHMS}
                    ${SWIG_LINK_LIBRARIES})

# Engine
set(SWIG_ENGINE_FILES nupic/bindings/engine_internal.i)
set_source_files_properties(${SWIG_ENGINE_FILES} PROPERTIES
                            CPLUSPLUS ON
                            SWIG_MODULE_NAME engine_internal
                            SWIG_FLAGS "${SWIG_FLAGS}")
set(SWIG_ENGINE engine_internal)
# Make sure we don't attempt to execute the swig executable until it is built.
set(SWIG_MODULE_${SWIG_ENGINE}_EXTRA_DEPS Swig combined)
# Create custom command for generating files from SWIG.
swig_add_module(${SWIG_ENGINE} python
                ${SWIG_SUPPORT_FILES}
                ${SWIG_ENGINE_FILES})
list(APPEND SWIG_GENERATED_FILES ${swig_generated_file_fullname})
swig_link_libraries(${SWIG_ENGINE}
                    ${SWIG_LINK_LIBRARIES})

# Math
set(SWIG_MATH_FILES nupic/bindings/math.i)
set_source_files_properties(${SWIG_MATH_FILES} PROPERTIES
                            CPLUSPLUS ON
                            SWIG_MODULE_NAME math
                            SWIG_FLAGS "${SWIG_FLAGS}")
set(SWIG_MATH math)
# Make sure we don't attempt to execute the swig executable until it is built.
set(SWIG_MODULE_${SWIG_MATH}_EXTRA_DEPS Swig combined)
# Create custom command for generating files from SWIG.
swig_add_module(${SWIG_MATH} python
                ${SWIG_SUPPORT_FILES}
                ${SWIG_MATH_FILES})
list(APPEND SWIG_GENERATED_FILES ${swig_generated_file_fullname})
swig_link_libraries(${SWIG_MATH}
                    ${SWIG_LINK_LIBRARIES})

set_source_files_properties(${SWIG_GENERATED_FILES} PROPERTIES
                            GENERATED TRUE)
set_source_files_properties(${SWIG_GENERATED_FILES} ${SWIG_SUPPORT_FILES}
                            PROPERTIES
                            COMPILE_FLAGS ${COMMON_COMPILE_FLAGS}
                            LINK_FLAGS ${COMMON_LINK_FLAGS})

# If a path is specified, copy extensions files to proper location.
if (PY_EXTENSIONS_DIR)
  install(TARGETS
          ${SWIG_MODULE_${SWIG_ALGORITHMS}_REAL_NAME}
          ${SWIG_MODULE_${SWIG_ENGINE}_REAL_NAME}
          ${SWIG_MODULE_${SWIG_MATH}_REAL_NAME}
          LIBRARY DESTINATION ${PY_EXTENSIONS_DIR})
  install(FILES
          ${PROJECT_BINARY_DIR}/algorithms.py
          ${PROJECT_BINARY_DIR}/engine_internal.py
          ${PROJECT_BINARY_DIR}/math.py
          DESTINATION ${PY_EXTENSIONS_DIR})
endif(PY_EXTENSIONS_DIR)


#
# Install targets into CMAKE_INSTALL_PREFIX
#
install(TARGETS
        ${LIB_STATIC_NUPICCORE}
        ${LIB_STATIC_GTEST}
        ${EXECUTABLE_HELLOREGION}
        ${EXECUTABLE_CPPREGIONTEST}
        ${EXECUTABLE_PYREGIONTEST}
        ${EXECUTABLE_CONNECTIONSPERFORMANCETEST}
        ${EXECUTABLE_HELLOSPTP}
        ${EXECUTABLE_PROTOTEST}
        ${EXECUTABLE_GTESTS}
        RUNTIME DESTINATION bin
        LIBRARY DESTINATION lib
        ARCHIVE DESTINATION lib)
install(DIRECTORY nupic/ DESTINATION include/nupic
        FILES_MATCHING PATTERN "*.h*"
        PATTERN "*.hpp.in" EXCLUDE)
install(DIRECTORY nupic/ DESTINATION include/nupic
        FILES_MATCHING PATTERN "*.capnp")
install(DIRECTORY ${PROJECT_BINARY_DIR}/nupic/ DESTINATION include/nupic/
        FILES_MATCHING PATTERN "*.capnp.h")
install(DIRECTORY ${REPOSITORY_DIR}/external/common/include/gtest
        DESTINATION include/gtest
        FILES_MATCHING PATTERN "*.h*")
install(FILES ${PROJECT_BINARY_DIR}/Version.hpp
        DESTINATION include/nupic/)
install(DIRECTORY "${REPOSITORY_DIR}/external/${PLATFORM}${BITNESS}${PLATFORM_SUFFIX}/lib/"
        DESTINATION lib)
install(DIRECTORY "${REPOSITORY_DIR}/external/common/include/"
        DESTINATION include)
install(DIRECTORY "${REPOSITORY_DIR}/external/${PLATFORM}${BITNESS}${PLATFORM_SUFFIX}/include/"
        DESTINATION include)
install(DIRECTORY "${NUMPY_CORE}/lib/"
        DESTINATION lib)
install(DIRECTORY "${NUMPY_CORE}/include/"
        DESTINATION include)
if(${CMAKE_SYSTEM_NAME} MATCHES "Windows")
  install(FILES ${CAPNP_LIBRARIES_LITE}
          DESTINATION lib)
else()
  install(FILES ${CAPNP_LIBRARIES}
          DESTINATION lib)
endif()
foreach(directory ${CAPNP_INCLUDE_DIRS})
  install(DIRECTORY "${directory}/capnp"
          DESTINATION include)
  install(DIRECTORY "${directory}/kj"
          DESTINATION include)
endforeach()
if(UNIX OR MSYS OR MINGW)
  install(FILES "${PROJECT_BINARY_DIR}/libnupic_core.a"
          DESTINATION lib)
else()
  install(FILES "${PROJECT_BINARY_DIR}/nupic_core.lib"
          DESTINATION lib)
endif()

install(DIRECTORY nupic/py_support DESTINATION include/nupic
        FILES_MATCHING PATTERN "*.c*")
install(DIRECTORY nupic DESTINATION include/nupic
        FILES_MATCHING PATTERN "*.py")

#
# `make package` results in
# nupic_core-${NUPIC_CORE_VERSION}-${PLATFORM}${BITNESS}${PLATFORM_SUFFIX}.tar.gz binary release
#

set(CPACK_GENERATOR "TGZ")
set(CPACK_PACKAGE_FILE_NAME "nupic_core-${NUPIC_CORE_VERSION}-${PLATFORM}${BITNESS}${PLATFORM_SUFFIX}")
include(CPack)<|MERGE_RESOLUTION|>--- conflicted
+++ resolved
@@ -629,18 +629,6 @@
                                  LINK_FLAGS "${COMMON_LINK_FLAGS}")
 add_dependencies(${EXECUTABLE_GTESTS} ${LIB_STATIC_GTEST} ${COMMON_LIBS})
 set(TEST_HEADERS
-<<<<<<< HEAD
-    test/unit/algorithms/CondProbTableTest.hpp
-    test/unit/algorithms/ConnectionsTest.hpp
-    test/unit/algorithms/NearestNeighborUnitTest.hpp
-    test/unit/algorithms/SpatialPoolerTest.hpp
-    test/unit/algorithms/TemporalMemoryTest.hpp
-=======
-    test/unit/engine/InputTest.hpp
-    test/unit/engine/NetworkTest.hpp
-    test/unit/engine/UniformLinkPolicyTest.hpp
-    test/unit/engine/YAMLUtilsTest.hpp
->>>>>>> 216b0416
     test/unit/math/DenseTensorUnitTest.hpp
     test/unit/math/DomainUnitTest.hpp
     test/unit/math/IndexUnitTest.hpp
