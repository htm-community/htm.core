--- conflicted
+++ resolved
@@ -205,7 +205,6 @@
 )
 
 
-<<<<<<< HEAD
 include_directories(${REPOSITORY_DIR}/external/common/include)
 set(src_external_static_libs)
 
@@ -223,52 +222,12 @@
 message(STATUS "YAML_CPP_INCLUDE_DIR = ${YAML_CPP_INCLUDE_DIR}")
 message(STATUS "YAML_CPP_LIBRARIES   = ${YAML_CPP_LIBRARIES}")
 
-if(${NEEDS_BOOST})
-  set(BOOST_ROOT ${EP_BASE}/Install/boost)
-  message(STATUS "Hints for find_package()")
-  message(STATUS "  BOOST_ROOT  = ${BOOST_ROOT}")
-
-  message(STATUS "Expect some warnings from Boost about missing dependancies.  It is ok.")
-  find_package(Boost REQUIRED COMPONENTS system filesystem)
-  if(${Boost_FOUND})
-	include_directories(${Boost_INCLUDE_DIRS})
-	list(APPEND src_external_static_libs ${Boost_LIBRARIES})
-	message(STATUS "  Boost_INCLUDE_DIRS        = ${Boost_INCLUDE_DIRS}")
-	message(STATUS "  Boost_LIBRARIES           = ${Boost_LIBRARIES}")
-  else()
-  	message(STATUS "Boost not found.")
-  endif()
-endif()
 
 set(SWIG_EXECUTABLE ${EP_BASE}/Install/bin/swig)
 set(SWIG_DIR ${EP_BASE}/Install/share/swig/3.0.2)
-=======
-if(${NEEDS_BOOST})
-  message(STATUS "Hints for find_package()")
-  message(STATUS "  BOOST_ROOT  = ${BOOST_ROOT}")
-  if(MSVC OR MINGW)
-    # For windows, library name has lots of fields that must be matched.
-    # info about "--layout versioned" https://stackoverflow.com/questions/32991736/boost-lib-naming-are-missing/52208574#52208574
-    # filenames created by boost: https://www.boost.org/doc/libs/1_68_0/more/getting_started/unix-variants.html#library-naming
-    set(Boost_USE_STATIC_RUNTIME     OFF) 
-    set(Boost_USE_STATIC_LIBS        ON)  # only find static libs
-    set(Boost_USE_MULTITHREADED      ON)
-  endif()
-  set(Boost_DEBUG ON)
-  set(Boost_DETAILED_FAILURE_MSG ON)
-  
-  find_package(Boost 1.56.0 REQUIRED COMPONENTS system filesystem)
-  if(${Boost_FOUND})
-	include_directories(${Boost_INCLUDE_DIRS})
-	message(STATUS "  Boost_INCLUDE_DIRS        = ${Boost_INCLUDE_DIRS}")
-	message(STATUS "  Boost_LIBRARIES           = ${Boost_LIBRARIES}")
-  else()
-  	message(FATAL_ERROR "Boost not found.")
-  endif()
-endif()
->>>>>>> 882002bc
 message(STATUS "SWIG_EXECUTABLE           = ${SWIG_EXECUTABLE}")
 message(STATUS "SWIG_DIR                  = ${SWIG_DIR}")
+
 
 #
 # Common system libraries for shared libraries and executables
@@ -438,28 +397,6 @@
 #
 ## Setup test_py_region
 #
-<<<<<<< HEAD
-set(src_executable_helloregion helloregion)
-add_executable(${src_executable_helloregion} examples/regions/HelloRegions.cpp)
-target_link_libraries(${src_executable_helloregion} ${src_common_test_exe_libs})
-set_target_properties(${src_executable_helloregion}
-                      PROPERTIES COMPILE_FLAGS ${src_compile_flags})
-set_target_properties(${src_executable_helloregion}
-                      PROPERTIES LINK_FLAGS "${INTERNAL_LINKER_FLAGS_OPTIMIZED}")
-
-
-#
-# Setup HelloSP_TP example
-#
-set(src_executable_hellosptp hello_sp_tp)
-add_executable(${src_executable_hellosptp} examples/algorithms/HelloSP_TP.cpp)
-target_link_libraries(${src_executable_hellosptp} ${src_common_test_exe_libs} )
-set_target_properties(${src_executable_hellosptp}
-                      PROPERTIES COMPILE_FLAGS ${src_compile_flags})
-set_target_properties(${src_executable_hellosptp}
-                      PROPERTIES LINK_FLAGS "${INTERNAL_LINKER_FLAGS_OPTIMIZED}")
-
-=======
 #set(src_executable_pyregiontest py_region_test)
 #add_executable(${src_executable_pyregiontest} test/integration/PyRegionTest.cpp)
 #target_link_libraries(${src_executable_pyregiontest} ${src_common_test_exe_libs})
@@ -472,7 +409,6 @@
 #                  DEPENDS ${src_executable_pyregiontest}
 #                  COMMENT "Executing test ${src_executable_pyregiontest}"
 #                  VERBATIM)
->>>>>>> 882002bc
 
 #
 # Setup gtests
@@ -700,12 +636,7 @@
       GENERATED TRUE
       COMPILE_FLAGS ${src_swig_generated_file_compile_flags})
 
-<<<<<<< HEAD
-    swig_link_libraries(${MODULE_NAME} ${_SRC_SWIG_LINK_LIBRARIES})
-    #target_link_libraries(${MODULE_NAME} ${_SRC_SWIG_LINK_LIBRARIES})
-=======
     swig_link_libraries(${MODULE_NAME} ${Boost_LIBRARIES} ${_SRC_SWIG_LINK_LIBRARIES})
->>>>>>> 882002bc
 
     prepend_boilerplate_to_python_proxy_module(${MODULE_NAME})
 
