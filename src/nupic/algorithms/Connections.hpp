/* ---------------------------------------------------------------------
 * Numenta Platform for Intelligent Computing (NuPIC)
 * Copyright (C) 2014-2016, Numenta, Inc.  Unless you have an agreement
 * with Numenta, Inc., for a separate license for this software code, the
 * following terms and conditions apply:
 *
 * This program is free software: you can redistribute it and/or modify
 * it under the terms of the GNU Affero Public License version 3 as
 * published by the Free Software Foundation.
 *
 * This program is distributed in the hope that it will be useful,
 * but WITHOUT ANY WARRANTY; without even the implied warranty of
 * MERCHANTABILITY or FITNESS FOR A PARTICULAR PURPOSE.
 * See the GNU Affero Public License for more details.
 *
 * You should have received a copy of the GNU Affero Public License
 * along with this program.  If not, see http://www.gnu.org/licenses.
 *
 * http://numenta.org/licenses/
 * ----------------------------------------------------------------------
 */

/** @file
 * Definitions for the Connections class in C++
 */

#ifndef NTA_CONNECTIONS_HPP
#define NTA_CONNECTIONS_HPP

#include <climits>
#include <map>
#include <set>
#include <utility>
#include <vector>

#include <nupic/types/Types.hpp>
#include <nupic/types/Serializable.hpp>
#include <nupic/types/Sdr.hpp>

namespace nupic {
namespace algorithms {
namespace connections {

typedef UInt32 CellIdx;
typedef UInt16 SegmentIdx; /** Index of segment in cell. */
typedef UInt16 SynapseIdx; /** Index of synapse in segment. */
typedef UInt32 Segment;    /** Index of segment's data. */
typedef UInt32 Synapse;    /** Index of synapse's data. */
typedef Real32 Permanence;
const Permanence minPermanence = 0.0f;
const Permanence maxPermanence = 1.0f;


/**
 * SynapseData class used in Connections.
 *
 * @b Description
 * The SynapseData contains the underlying data for a synapse.
 *
 * @param presynapticCellIdx
 * Cell that this synapse gets input from.
 *
 * @param permanence
 * Permanence of synapse.
 */
struct SynapseData {
  CellIdx presynapticCell;
  Permanence permanence;
  Segment segment;
  Synapse presynapticMapIndex_;
};

/**
 * SegmentData class used in Connections.
 *
 * @b Description
 * The SegmentData contains the underlying data for a Segment.
 *
 * @param synapses
 * Synapses on this segment.
 *
 * @param cell
 * The cell that this segment is on.
 */
struct SegmentData {
  std::vector<Synapse> synapses;
  CellIdx cell;
  SynapseIdx numConnected;
};

/**
 * CellData class used in Connections.
 *
 * @b Description
 * The CellData contains the underlying data for a Cell.
 *
 * @param segments
 * Segments on this cell.
 *
 */
struct CellData {
  std::vector<Segment> segments;
};

/**
 * A base class for Connections event handlers.
 *
 * @b Description
 * This acts as a plug-in point for logging / visualizations.
 */
class ConnectionsEventHandler {
public:
  virtual ~ConnectionsEventHandler() {}

  /**
   * Called after a segment is created.
   */
  virtual void onCreateSegment(Segment segment) {}

  /**
   * Called before a segment is destroyed.
   */
  virtual void onDestroySegment(Segment segment) {}

  /**
   * Called after a synapse is created.
   */
  virtual void onCreateSynapse(Synapse synapse) {}

  /**
   * Called before a synapse is destroyed.
   */
  virtual void onDestroySynapse(Synapse synapse) {}

  /**
   * Called after a synapse's permanence crosses the connected threshold.
   */
  virtual void onUpdateSynapsePermanence(Synapse synapse,
                                         Permanence permanence) {}
};

/**
 * Connections implementation in C++.
 *
 * @b Description
 * The Connections class is a data structure that represents the
 * connections of a collection of cells. It is used in the HTM
 * learning algorithms to store and access data related to the
 * connectivity of cells.
 *
 * Its main utility is to provide a common, optimized data structure
 * that all HTM learning algorithms can use. It is flexible enough to
 * support any learning algorithm that operates on a collection of cells.
 *
 * Each type of connection (proximal, distal basal, apical) should be
 * represented by a different instantiation of this class. This class
 * will help compute the activity along those connections due to active
 * input cells. The responsibility for what effect that activity has on
 * the cells and connections lies in the user of this class.
 *
 * This class is optimized to store connections between cells, and
 * compute the activity of cells due to input over the connections.
 *
 * This class assigns each segment a unique "flatIdx" so that it's
 * possible to use a simple vector to associate segments with values.
 * Create a vector of length `connections.segmentFlatListLength()`,
 * iterate over segments and update the vector at index `segment`.
 *
 */
class Connections : public Serializable
 {
public:
  static const UInt16 VERSION = 2;

  /**
   * Connections empty constructor.
   * (Does not call `initialize`.)
   */
  Connections(){};

  /**
   * Connections constructor.
   *
   * @param numCells           Number of cells.
   * @param connectedThreshold Permanence threshold for synapses connecting or
   *                           disconnecting.
   */
  Connections(CellIdx numCells, Permanence connectedThreshold = 0.5f);

  virtual ~Connections() {}

  /**
   * Initialize connections.
   *
   * @param numCells           Number of cells.
   * @param connectedThreshold Permanence threshold for synapses connecting or
   *                           disconnecting.
   */
  void initialize(CellIdx numCells, Permanence connectedThreshold = 0.5f);

  /**
   * Creates a segment on the specified cell.
   *
   * @param cell Cell to create segment on.
   *
   * @retval Created segment.
   */
  Segment createSegment(CellIdx cell);

  /**
   * Creates a synapse on the specified segment.
   *
   * @param segment         Segment to create synapse on.
   * @param presynapticCell Cell to synapse on.
   * @param permanence      Initial permanence of new synapse.
   *
   * @reval Created synapse.
   */
  Synapse createSynapse(Segment segment,
                        CellIdx presynapticCell,
                        Permanence permanence);

  /**
   * Destroys segment.
   *
   * @param segment Segment to destroy.
   */
  void destroySegment(Segment segment);

  /**
   * Destroys synapse.
   *
   * @param synapse Synapse to destroy.
   */
  void destroySynapse(Synapse synapse);

  /**
   * Updates a synapse's permanence.
   *
   * @param synapse    Synapse to update.
   * @param permanence New permanence.
   */
  void updateSynapsePermanence(Synapse synapse, Permanence permanence);

  /**
   * Gets the segments for a cell.
   *
   * @param cell Cell to get segments for.
   *
   * @retval Segments on cell.
   */
  const std::vector<Segment> &segmentsForCell(CellIdx cell) const;

  /**
   * Gets the synapses for a segment.
   *
   * @param segment Segment to get synapses for.
   *
   * @retval Synapses on segment.
   */
  const std::vector<Synapse> &synapsesForSegment(Segment segment) const;

  /**
   * Gets the cell that this segment is on.
   *
   * @param segment Segment to get the cell for.
   *
   * @retval Cell that this segment is on.
   */
  CellIdx cellForSegment(Segment segment) const;

  /**
   * Gets the index of this segment on its respective cell.
   *
   * @param segment Segment to get the idx for.
   *
   * @retval Index of the segment.
   */
  SegmentIdx idxOnCellForSegment(Segment segment) const;

  /**
   * Get the cell for each provided segment.
   *
   * @param segments
   * The segments to query
   *
   * @param cells
   * Output array with the same length as 'segments'
   */
  void mapSegmentsToCells(const Segment *segments_begin,
                          const Segment *segments_end,
                          CellIdx *cells_begin) const;

  /**
   * Gets the segment that this synapse is on.
   *
   * @param synapse Synapse to get Segment for.
   *
   * @retval Segment that this synapse is on.
   */
  Segment segmentForSynapse(Synapse synapse) const;

  /**
   * Gets the data for a segment.
   *
   * @param segment Segment to get data for.
   *
   * @retval Segment data.
   */
  const SegmentData &dataForSegment(Segment segment) const;

  /**
   * Gets the data for a synapse.
   *
   * @param synapse Synapse to get data for.
   *
   * @retval Synapse data.
   */
  const SynapseData &dataForSynapse(Synapse synapse) const;

  /**
   * Get the segment at the specified cell and offset.
   *
   * @param cell The cell that the segment is on.
   * @param idx The index of the segment on the cell.
   *
   * @retval Segment
   */
  Segment getSegment(CellIdx cell, SegmentIdx idx) const;

  /**
   * Get the vector length needed to use segments as indices.
   *
   * @retval A vector length
   */
  UInt32 segmentFlatListLength() const;

  /**
   * Compare two segments. Returns true if a < b.
   *
   * Segments are ordered first by cell, then by their order on the cell.
   *
   * @param a Left segment to compare
   * @param b Right segment to compare
   *
   * @retval true if a < b, false otherwise.
   */
  bool compareSegments(Segment a, Segment b) const;

  /**
   * Returns the synapses for the source cell that they synapse on.
   *
   * @param presynapticCell(int) Source cell index
   *
   * @return Synapse indices
   */
  std::vector<Synapse>
  synapsesForPresynapticCell(CellIdx presynapticCell) const;

  /**
   * Compute the segment excitations for a vector of active presynaptic
   * cells.
   *
   * The output vectors aren't grown or cleared. They must be
   * preinitialized with the length returned by
   * getSegmentFlatVectorLength().
   *
   * @param numActiveConnectedSynapsesForSegment
   * An output vector for active connected synapse counts per segment.
   *
   * @param numActivePotentialSynapsesForSegment
   * An output vector for active potential synapse counts per segment.
   *
   * @param activePresynapticCells
   * Active cells in the input.
   *
   * @param connectedPermanence
   * Minimum permanence for a synapse to be "connected".
   */
  void
  computeActivity(std::vector<UInt32> &numActiveConnectedSynapsesForSegment,
                  std::vector<UInt32> &numActivePotentialSynapsesForSegment,
                  const std::vector<CellIdx> &activePresynapticCells,
                  Permanence connectedPermanence) const;

  void
  computeActivity(std::vector<UInt32> &numActiveConnectedSynapsesForSegment,
                  const std::vector<CellIdx> &activePresynapticCells) const;

  /**
   * Compute the segment excitations for a single active presynaptic cell.
   *
   * The output vectors aren't grown or cleared. They must be
   * preinitialized with the length returned by
   * getSegmentFlatVectorLength().
   *
   * @param numActiveConnectedSynapsesForSegment
   * An output vector for active connected synapse counts per segment.
   *
   * @param numActivePotentialSynapsesForSegment
   * An output vector for active potential synapse counts per segment.
   *
   * @param activePresynapticCells
   * Active cells in the input.
   *
   * @param connectedPermanence
   * Minimum permanence for a synapse to be "connected".
   */
  void
  computeActivity(std::vector<UInt32> &numActiveConnectedSynapsesForSegment,
                  std::vector<UInt32> &numActivePotentialSynapsesForSegment,
                  CellIdx activePresynapticCell,
                  Permanence connectedPermanence) const;

  /**
   * The primary method in charge of learning.   Adapts the permanence values of
   * the synapses based on the input SDR.  Learning is applied to a single
   * segment.  Permanence values are increased for synapses connected to input
   * bits that are turned on, and decreased for synapses connected to inputs
   * bits that are turned off.
   *
   * @param segment  Index of segment to apply learning to.  Is returned by 
   *        method getSegment.
   * @param inputVector  An SDR
   * @param increment  Change in permanence for synapses with active presynapses.
   * @param decrement  Change in permanence for synapses with inactive presynapses.
   */
<<<<<<< HEAD
  void adaptSegment(const Segment segment, const SDR &inputs,
=======
  void adaptSegment(const Segment segment, 
		    const SDR &inputs,
>>>>>>> 9fc710eb
                    const Permanence increment,
                    const Permanence decrement);

  /**
   * Ensures a minimum number of connected synapses.  This raises permance
   * values until the desired number of synapses have permanences above the
   * permanenceThreshold.  This is applied to a single segment.
   *
   * @param segment  Index of segment on cell.   Is returned by method getSegment.
   * @param permanenceThreshold  Connected threshold of synapses
   * @param segmentThreshold  Desired number of connected synapses
   */
  void raisePermanencesToThreshold(const Segment    segment,
                                   const Permanence permanenceThreshold,
                                   const UInt       segmentThreshold);

  /**
   * Modify all permanence on the given segment, uniformly.
   *
   * @param segment  Index of segment on cell. Is returned by method getSegment.
   * @param delta  Change in permanence value
   */
  void bumpSegment(const Segment segment, const Permanence delta);

  // Serialization

  /**
   * Saves serialized data to output stream.
   */
  virtual void save(std::ostream &outStream) const override;


  /**
   * Loads serialized data from input stream.
   */
  virtual void load(std::istream &inStream) override;


  // Debugging

  /**
   * Gets the number of cells.
   *
   * @retval Number of cells.
   */
  CellIdx numCells() const;

  /**
   * Gets the number of segments.
   *
   * @retval Number of segments.
   */
  UInt numSegments() const;

  /**
   * Gets the number of segments on a cell.
   *
   * @retval Number of segments.
   */
  UInt numSegments(CellIdx cell) const;

  /**
   * Gets the number of synapses.
   *
   * @retval Number of synapses.
   */
  UInt numSynapses() const;

  /**
   * Gets the number of synapses on a segment.
   *
   * @retval Number of synapses.
   */
  UInt numSynapses(Segment segment) const;

  /**
   * Comparison operator.
   */
  bool operator==(const Connections &other) const;
  bool operator!=(const Connections &other) const;

  /**
   * Add a connections events handler.
   *
   * The Connections instance takes ownership of the eventHandlers
   * object. Don't delete it. When calling from Python, call
   * eventHandlers.__disown__() to avoid garbage-collecting the object
   * while this instance is still using it. It will be deleted on
   * `unsubscribe`.
   *
   * @param handler
   * An object implementing the ConnectionsEventHandler interface
   *
   * @retval Unsubscribe token
   */
  UInt32 subscribe(ConnectionsEventHandler *handler);

  /**
   * Remove an event handler.
   *
   * @param token
   * The return value of `subscribe`.
   */
  void unsubscribe(UInt32 token);

protected:
  /**
   * Check whether this segment still exists on its cell.
   *
   * @param Segment
   *
   * @retval True if it's still in its cell's segment list.
   */
  bool segmentExists_(Segment segment) const;

  /**
   * Check whether this synapse still exists on its segment.
   *
   * @param Synapse
   *
   * @retval True if it's still in its segment's synapse list.
   */
  bool synapseExists_(Synapse synapse) const;

  /**
   * Remove a synapse from presynaptic maps.
   *
   * @param Synapse Index of synapse in presynaptic vector.
   *
   * @param vector<Synapse> synapsesForPresynapticCell must a vector from be
   * either potentialSynapsesForPresynapticCell_ or
   * connectedSynapsesForPresynapticCell_, depending on whether the synapse is
   * connected or not.
   *
   * @param vector<Synapse> segmentsForPresynapticCell must be a vector from
   * either potentialSegmentsForPresynapticCell_ or
   * connectedSegmentsForPresynapticCell_, depending on whether the synapse is
   * connected or not.
   */
  void removeSynapseFromPresynapticMap_(const Synapse index,
                                  vector<Synapse> &synapsesForPresynapticCell,
                                  vector<Synapse> &segmentsForPresynapticCell);

private:
  std::vector<CellData>    cells_;
  std::vector<SegmentData> segments_;
  std::vector<Segment>     destroyedSegments_;
  std::vector<SynapseData> synapses_;
  std::vector<Synapse>     destroyedSynapses_;
  Permanence               connectedThreshold_;

  // Extra bookkeeping for faster computing of segment activity.
  std::map<CellIdx, std::vector<Synapse>> potentialSynapsesForPresynapticCell_;
  std::map<CellIdx, std::vector<Synapse>> connectedSynapsesForPresynapticCell_;
  std::map<CellIdx, std::vector<Segment>> potentialSegmentsForPresynapticCell_;
  std::map<CellIdx, std::vector<Segment>> connectedSegmentsForPresynapticCell_;

  std::vector<UInt64> segmentOrdinals_;
  std::vector<UInt64> synapseOrdinals_;
  UInt64 nextSegmentOrdinal_;
  UInt64 nextSynapseOrdinal_;

  UInt32 nextEventToken_;
  std::map<UInt32, ConnectionsEventHandler *> eventHandlers_;
}; // end class Connections

} // end namespace connections

} // end namespace algorithms

} // end namespace nupic

#endif // NTA_CONNECTIONS_HPP<|MERGE_RESOLUTION|>--- conflicted
+++ resolved
@@ -425,12 +425,8 @@
    * @param increment  Change in permanence for synapses with active presynapses.
    * @param decrement  Change in permanence for synapses with inactive presynapses.
    */
-<<<<<<< HEAD
-  void adaptSegment(const Segment segment, const SDR &inputs,
-=======
   void adaptSegment(const Segment segment, 
 		    const SDR &inputs,
->>>>>>> 9fc710eb
                     const Permanence increment,
                     const Permanence decrement);
 
