--- conflicted
+++ resolved
@@ -68,11 +68,7 @@
   CellIdx presynapticCell;
   Permanence permanence;
   Segment segment;
-<<<<<<< HEAD
-  CellIdx presynapticMapIndex_;
-=======
   Synapse presynapticMapIndex_;
->>>>>>> 1f8f26e0
 };
 
 /**
@@ -537,13 +533,6 @@
   void unsubscribe(UInt32 token);
 
 protected:
-<<<<<<< HEAD
-  void remove_presynapse_(UInt index,
-    vector<Synapse> &synapsesForPresynapticCell,
-    vector<Synapse> &segmentsForPresynapticCell);
-
-=======
->>>>>>> 1f8f26e0
   /**
    * Check whether this segment still exists on its cell.
    *
@@ -587,10 +576,7 @@
   std::vector<Segment>     destroyedSegments_;
   std::vector<SynapseData> synapses_;
   std::vector<Synapse>     destroyedSynapses_;
-  // Note: This is not the true permanence threshold.  This is the given
-  // threshold minus EPSILON, so that it can be used for floating point
-  // comparisons.
-  Permanence connectedThreshold_;
+  Permanence               connectedThreshold_;
 
   // Extra bookkeeping for faster computing of segment activity.
   std::map<CellIdx, std::vector<Synapse>> potentialSynapsesForPresynapticCell_;
