--- conflicted
+++ resolved
@@ -410,22 +410,7 @@
 
         if (synapseData.permanence >= activePermanenceThreshold)
         {
-<<<<<<< HEAD
-          const auto numActiveSynapses =
-            ++activity.numActiveSynapsesForSegment[segmentData.flatIdx];
-          if (numActiveSynapses == activeSynapseThreshold)
-          {
-            activity.activeSegmentsForCell[synapse.segment.cell]
-              .push_back(synapse.segment);
-
-            if (recordIteration)
-            {
-              dataForSegment_(synapse.segment).lastUsedIteration = iteration_;
-            }
-          }
-=======
           ++numActiveSynapsesForSegment[segmentData.flatIdx];
->>>>>>> e96fcf82
         }
       }
     }
@@ -446,7 +431,7 @@
 
       if (recordIteration)
       {
-        dataForSegment_(segmentForFlatIdx_[i]).lastUsedIteration++;
+        dataForSegment_(segmentForFlatIdx_[i]).lastUsedIteration = iteration_;
       }
     }
   }
