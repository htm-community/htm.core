/* ---------------------------------------------------------------------
 * Numenta Platform for Intelligent Computing (NuPIC)
 * Copyright (C) 2018, Numenta, Inc.  Unless you have an agreement
 * with Numenta, Inc., for a separate license for this software code, the
 * following terms and conditions apply:
 *
 * This program is free software: you can redistribute it and/or modify
 * it under the terms of the GNU Affero Public License version 3 as
 * published by the Free Software Foundation.
 *
 * This program is distributed in the hope that it will be useful,
 * but WITHOUT ANY WARRANTY; without even the implied warranty of
 * MERCHANTABILITY or FITNESS FOR A PARTICULAR PURPOSE.
 * See the GNU Affero Public License for more details.
 *
 * You should have received a copy of the GNU Affero Public License
 * along with this program.  If not, see http://www.gnu.org/licenses.
 *
 * http://numenta.org/licenses/
 *
 * Author: David Keeney, June, 2018  (ported from Python)
 * ---------------------------------------------------------------------
 */

/** @file
 * Declarations for TMRegion class
 */

//----------------------------------------------------------------------

#ifndef NTA_TMREGION_HPP
#define NTA_TMREGION_HPP

#include <nupic/engine/RegionImpl.hpp>
#include <nupic/algorithms/TemporalMemory.hpp>
<<<<<<< HEAD
#include <nupic/types/Serializable.hpp>
=======

#include <nupic/ntypes/Value.hpp>
>>>>>>> f1f676e1
//----------------------------------------------------------------------

namespace nupic {
class TMRegion : public RegionImpl, Serializable {
  typedef void (*computeCallbackFunc)(const std::string &);
  typedef std::map<std::string, Spec> SpecMap;

public:
  TMRegion() = delete;
  TMRegion(const TMRegion &) = delete;
  TMRegion(const ValueMap &params, Region *region);
  TMRegion(BundleIO &bundle, Region *region);
  TMRegion(ArWrapper& wrapper, Region *region) : RegionImpl(region) {
      // TODO:cereal  complete.
    }
  virtual ~TMRegion();

  /* -----------  Required RegionImpl Interface methods ------- */

  // Used by RegionImplFactory to create and cache
  // a nodespec. Ownership is transferred to the caller.
  static Spec *createSpec();

  std::string getNodeType() { return "TMRegion"; };

  // Compute outputs from inputs and internal state
  void compute() override;

  /**
   * Inputs/Outputs are made available in initialize()
   * It is always called after the constructor (or load from serialized state)
   */
  void initialize() override;

  void serialize(BundleIO &bundle) override;
  void deserialize(BundleIO &bundle) override;

	CerealAdapter;  // see Serializable.hpp
  // FOR Cereal Serialization
  template<class Archive>
  void save_ar(Archive& ar) const {
    bool init = ((tm_) ? true : false);
    ar(cereal::make_nvp("numberOfCols", args_.numberOfCols));
    ar(cereal::make_nvp("cellsPerColumn", args_.cellsPerColumn));
    ar(cereal::make_nvp("activationThreshold", args_.activationThreshold));
    ar(cereal::make_nvp("initialPermanence", args_.initialPermanence));
    ar(cereal::make_nvp("connectedPermanence", args_.connectedPermanence));
    ar(cereal::make_nvp("maxNewSynapseCount", args_.maxNewSynapseCount));
    ar(cereal::make_nvp("permanenceIncrement", args_.permanenceIncrement));
    ar(cereal::make_nvp("permanenceDecrement", args_.permanenceDecrement));
    ar(cereal::make_nvp("predictedSegmentDecrement", args_.predictedSegmentDecrement));
    ar(cereal::make_nvp("seed", args_.seed));
    ar(cereal::make_nvp("maxSegmentsPerCell", args_.maxSegmentsPerCell));
    ar(cereal::make_nvp("maxSynapsesPerSegment", args_.maxSynapsesPerSegment));
    ar(cereal::make_nvp("extra", args_.extra));
    ar(cereal::make_nvp("checkInputs", args_.checkInputs));
    ar(cereal::make_nvp("learningMode", args_.learningMode));
    ar(cereal::make_nvp("sequencePos", args_.sequencePos));
    ar(cereal::make_nvp("iter", args_.iter));
    ar(cereal::make_nvp("orColumnOutputs", args_.orColumnOutputs));
		ar(cereal::make_nvp("dim", dim_));  // from RegionImpl
    ar(cereal::make_nvp("init", init));
    if (init) {
      // save the output buffers
      // The output buffers are saved as part of the Region Implementation.
      cereal::size_type numBuffers = 0;
      std::map<std::string, Output *> outputs = region_->getOutputs();
      numBuffers = outputs.size();
      ar(cereal::make_nvp("outputs", cereal::make_size_tag(numBuffers)));
      for (auto iter : outputs) {
        const Array &outputBuffer = iter.second->getData();
        ar(cereal::make_map_item(iter.first, outputBuffer));
      }
      // Save the algorithm state
      ar(cereal::make_nvp("TM", tm_));
    }
  }

  // FOR Cereal Deserialization
  template<class Archive>
  void load_ar(Archive& ar) {
    ar(cereal::make_nvp("numberOfCols", args_.numberOfCols));
    ar(cereal::make_nvp("cellsPerColumn", args_.cellsPerColumn));
    ar(cereal::make_nvp("activationThreshold", args_.activationThreshold));
    ar(cereal::make_nvp("initialPermanence", args_.initialPermanence));
    ar(cereal::make_nvp("connectedPermanence", args_.connectedPermanence));
    ar(cereal::make_nvp("maxNewSynapseCount", args_.maxNewSynapseCount));
    ar(cereal::make_nvp("permanenceIncrement", args_.permanenceIncrement));
    ar(cereal::make_nvp("permanenceDecrement", args_.permanenceDecrement));
    ar(cereal::make_nvp("predictedSegmentDecrement", args_.predictedSegmentDecrement));
    ar(cereal::make_nvp("seed", args_.seed));
    ar(cereal::make_nvp("maxSegmentsPerCell", args_.maxSegmentsPerCell));
    ar(cereal::make_nvp("maxSynapsesPerSegment", args_.maxSynapsesPerSegment));
    ar(cereal::make_nvp("extra", args_.extra));
    ar(cereal::make_nvp("checkInputs", args_.checkInputs));
    ar(cereal::make_nvp("learningMode", args_.learningMode));
    ar(cereal::make_nvp("sequencePos", args_.sequencePos));
    ar(cereal::make_nvp("iter", args_.iter));
    ar(cereal::make_nvp("orColumnOutputs", args_.orColumnOutputs));
    args_.outputWidth = (args_.orColumnOutputs)?args_.numberOfCols
                      : (args_.numberOfCols * args_.cellsPerColumn);
		ar(cereal::make_nvp("dim", dim_));  // from RegionImpl
    ar(cereal::make_nvp("init", args_.init));
    if (args_.init) {
      // restore the output buffers
      // The output buffers are saved as part of the Region Implementation.
      cereal::size_type numBuffers;
      ar(cereal::make_nvp("outputs", cereal::make_size_tag(numBuffers)));
      for (cereal::size_type i = 0; i < numBuffers; i++) {
        std::string name;
        Array output;
        ar(cereal::make_map_item(name, output));
        Array& outputBuffer = getOutput(name)->getData();
        outputBuffer = output;
      }
      // Restore algorithm state
      nupic::algorithms::temporal_memory::TemporalMemory* tm = new nupic::algorithms::temporal_memory::TemporalMemory();
      tm_.reset(tm);
      ar(cereal::make_nvp("TM", tm_));
    }
  }

  // Per-node size (in elements) of the given output.
  // For per-region outputs, it is the total element count.
  // This method is called only for outputs whose size is not
  // specified in the spec.
  Dimensions askImplForOutputDimensions(const std::string &name) override;



  /* -----------  Optional RegionImpl Interface methods ------- */
  UInt32 getParameterUInt32(const std::string &name, Int64 index) override;
  Int32 getParameterInt32(const std::string &name, Int64 index) override;
  Real32 getParameterReal32(const std::string &name, Int64 index) override;
  bool getParameterBool(const std::string &name, Int64 index) override;
  std::string getParameterString(const std::string &name, Int64 index) override;

  void setParameterUInt32(const std::string &name, Int64 index,UInt32 value) override;
  void setParameterInt32(const std::string &name, Int64 index,Int32 value) override;
  void setParameterReal32(const std::string &name, Int64 index,Real32 value) override;
  void setParameterBool(const std::string &name, Int64 index,bool value) override;
  void setParameterString(const std::string &name, Int64 index, const std::string &s) override;

private:
  Dimensions columnDimensions_;

  // Note: to avoid deserialization problems due to differences in 
  //       how compilers deal with structure padding, do not allow
  //       any member to span an 64bit (8byte) boundary.
  struct {
    UInt32 numberOfCols;
    UInt32 cellsPerColumn;
    UInt32 activationThreshold;
    Real32 initialPermanence;
    Real32 connectedPermanence;
    UInt32 minThreshold;
    UInt32 maxNewSynapseCount;
    Real32 permanenceIncrement;
    Real32 permanenceDecrement;
    Real32 predictedSegmentDecrement;
    Int32 seed;
    Int32 maxSegmentsPerCell;
    Int32 maxSynapsesPerSegment;
    UInt32 extra;
    bool checkInputs;

    // parameters used by this class and not passed on
    bool learningMode;
    bool orColumnOutputs;

    // some local variables
    bool init;
    UInt32 padding; // to prevent the next field from spanning 8 byte boundary.
    UInt32 outputWidth; // columnCount *cellsPerColumn
    UInt32 sequencePos;
    Size iter;
  } args_;



  computeCallbackFunc computeCallback_;
  std::unique_ptr<nupic::algorithms::temporal_memory::TemporalMemory> tm_;
};

} // namespace nupic

#endif // NTA_SPREGION_HPP<|MERGE_RESOLUTION|>--- conflicted
+++ resolved
@@ -33,12 +33,8 @@
 
 #include <nupic/engine/RegionImpl.hpp>
 #include <nupic/algorithms/TemporalMemory.hpp>
-<<<<<<< HEAD
-#include <nupic/types/Serializable.hpp>
-=======
 
 #include <nupic/ntypes/Value.hpp>
->>>>>>> f1f676e1
 //----------------------------------------------------------------------
 
 namespace nupic {
@@ -102,16 +98,6 @@
 		ar(cereal::make_nvp("dim", dim_));  // from RegionImpl
     ar(cereal::make_nvp("init", init));
     if (init) {
-      // save the output buffers
-      // The output buffers are saved as part of the Region Implementation.
-      cereal::size_type numBuffers = 0;
-      std::map<std::string, Output *> outputs = region_->getOutputs();
-      numBuffers = outputs.size();
-      ar(cereal::make_nvp("outputs", cereal::make_size_tag(numBuffers)));
-      for (auto iter : outputs) {
-        const Array &outputBuffer = iter.second->getData();
-        ar(cereal::make_map_item(iter.first, outputBuffer));
-      }
       // Save the algorithm state
       ar(cereal::make_nvp("TM", tm_));
     }
@@ -143,17 +129,6 @@
 		ar(cereal::make_nvp("dim", dim_));  // from RegionImpl
     ar(cereal::make_nvp("init", args_.init));
     if (args_.init) {
-      // restore the output buffers
-      // The output buffers are saved as part of the Region Implementation.
-      cereal::size_type numBuffers;
-      ar(cereal::make_nvp("outputs", cereal::make_size_tag(numBuffers)));
-      for (cereal::size_type i = 0; i < numBuffers; i++) {
-        std::string name;
-        Array output;
-        ar(cereal::make_map_item(name, output));
-        Array& outputBuffer = getOutput(name)->getData();
-        outputBuffer = output;
-      }
       // Restore algorithm state
       nupic::algorithms::temporal_memory::TemporalMemory* tm = new nupic::algorithms::temporal_memory::TemporalMemory();
       tm_.reset(tm);
