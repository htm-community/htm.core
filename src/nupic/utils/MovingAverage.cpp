/* ---------------------------------------------------------------------
 * Numenta Platform for Intelligent Computing (NuPIC)
 * Copyright (C) 2016, Numenta, Inc.  Unless you have an agreement
 * with Numenta, Inc., for a separate license for this software code, the
 * following terms and conditions apply:
 *
 * This program is free software: you can redistribute it and/or modify
 * it under the terms of the GNU Affero Public License version 3 as
 * published by the Free Software Foundation.
 *
 * This program is distributed in the hope that it will be useful,
 * but WITHOUT ANY WARRANTY; without even the implied warranty of
 * MERCHANTABILITY or FITNESS FOR A PARTICULAR PURPOSE.
 * See the GNU Affero Public License for more details.
 *
 * You should have received a copy of the GNU Affero Public License
 * along with this program.  If not, see http://www.gnu.org/licenses.
 *
 * http://numenta.org/licenses/
 * ---------------------------------------------------------------------
 */

#include "nupic/utils/MovingAverage.hpp"
#include "nupic/utils/Log.hpp"

#include <algorithm>
#include <iterator>
#include <numeric>

using namespace std;
using namespace ::nupic;
using namespace nupic::util;

<<<<<<< HEAD

MovingAverage::MovingAverage(UInt wSize, const vector<Real>& historicalValues)
    : slidingWindow_(wSize, begin(historicalValues), end(historicalValues))
{
 const std::vector<Real>&  window = slidingWindow_.getData();
  total_ = Real(accumulate(begin(window), end(window), 0));
}


MovingAverage::MovingAverage(UInt wSize) : 
  slidingWindow_(wSize), total_(0) {}


MovingAverage::MovingAverage(const SlidingWindow<Real>& internalSlidingWindow) :
  slidingWindow_(internalSlidingWindow) {
 const std::vector<Real>&  window = slidingWindow_.getData();
  total_ = Real(accumulate(begin(window), end(window), 0));
}


Real MovingAverage::compute(Real newVal)
{
  Real droppedVal = 0.0;
  bool hasDropped = slidingWindow_.append(newVal, &droppedVal);
  if(hasDropped) {
    total_ -= droppedVal;
=======
MovingAverage::MovingAverage(UInt wSize, const vector<Real32> &historicalValues)
    : windowSize_(wSize) {
  if (historicalValues.size() != 0) {
    copy(historicalValues.begin() + historicalValues.size() - wSize,
         historicalValues.end(), back_inserter(slidingWindow_));
  }
  total_ = Real32(accumulate(slidingWindow_.begin(), slidingWindow_.end(), 0));
}

MovingAverage::MovingAverage(UInt wSize) : windowSize_(wSize), total_(0) {}

Real32 MovingAverage::compute(Real32 newVal) {
  if (windowSize_ == slidingWindow_.size()) {
    total_ -= slidingWindow_.front();
    slidingWindow_.erase(slidingWindow_.begin()); // pop front element
>>>>>>> a2c00321
  }
  total_ += newVal;
  return getCurrentAvg();
}

<<<<<<< HEAD

std::vector<Real> MovingAverage::getData() const
{
  return slidingWindow_.getData();
}


Real MovingAverage::getCurrentAvg() const
{
  return Real(total_) / Real(slidingWindow_.size());
}


bool MovingAverage::operator==(const MovingAverage& r2) const
{
  return (slidingWindow_ == r2.slidingWindow_ &&
          total_ == r2.total_);
=======
std::vector<Real32> MovingAverage::getSlidingWindow() const {
  return slidingWindow_;
}

Real32 MovingAverage::getCurrentAvg() const {
  return Real32(total_) / Real32(slidingWindow_.size());
}

bool MovingAverage::operator==(const MovingAverage &r2) const {
  return (windowSize_ == r2.windowSize_ &&
          slidingWindow_ == r2.slidingWindow_ && total_ == r2.total_);
>>>>>>> a2c00321
}

bool MovingAverage::operator!=(const MovingAverage &r2) const {
  return !operator==(r2);
}

<<<<<<< HEAD

Real MovingAverage::getTotal() const
{
  return total_;
}
=======
Real32 MovingAverage::getTotal() const { return total_; }
>>>>>>> a2c00321
<|MERGE_RESOLUTION|>--- conflicted
+++ resolved
@@ -31,18 +31,15 @@
 using namespace ::nupic;
 using namespace nupic::util;
 
-<<<<<<< HEAD
 
 MovingAverage::MovingAverage(UInt wSize, const vector<Real>& historicalValues)
-    : slidingWindow_(wSize, begin(historicalValues), end(historicalValues))
-{
+    : slidingWindow_(wSize, begin(historicalValues), end(historicalValues)) {
  const std::vector<Real>&  window = slidingWindow_.getData();
   total_ = Real(accumulate(begin(window), end(window), 0));
 }
 
 
-MovingAverage::MovingAverage(UInt wSize) : 
-  slidingWindow_(wSize), total_(0) {}
+MovingAverage::MovingAverage(UInt wSize) : slidingWindow_(wSize), total_(0) {}
 
 
 MovingAverage::MovingAverage(const SlidingWindow<Real>& internalSlidingWindow) :
@@ -52,77 +49,32 @@
 }
 
 
-Real MovingAverage::compute(Real newVal)
-{
+Real MovingAverage::compute(Real newVal) {
   Real droppedVal = 0.0;
-  bool hasDropped = slidingWindow_.append(newVal, &droppedVal);
-  if(hasDropped) {
-    total_ -= droppedVal;
-=======
-MovingAverage::MovingAverage(UInt wSize, const vector<Real32> &historicalValues)
-    : windowSize_(wSize) {
-  if (historicalValues.size() != 0) {
-    copy(historicalValues.begin() + historicalValues.size() - wSize,
-         historicalValues.end(), back_inserter(slidingWindow_));
-  }
-  total_ = Real32(accumulate(slidingWindow_.begin(), slidingWindow_.end(), 0));
-}
-
-MovingAverage::MovingAverage(UInt wSize) : windowSize_(wSize), total_(0) {}
-
-Real32 MovingAverage::compute(Real32 newVal) {
-  if (windowSize_ == slidingWindow_.size()) {
-    total_ -= slidingWindow_.front();
-    slidingWindow_.erase(slidingWindow_.begin()); // pop front element
->>>>>>> a2c00321
-  }
+  const bool hasDropped = slidingWindow_.append(newVal, &droppedVal);
+  if(hasDropped) { total_ -= droppedVal; }
   total_ += newVal;
   return getCurrentAvg();
 }
 
-<<<<<<< HEAD
 
-std::vector<Real> MovingAverage::getData() const
-{
+std::vector<Real> MovingAverage::getData() const {
   return slidingWindow_.getData();
 }
 
 
-Real MovingAverage::getCurrentAvg() const
-{
+Real MovingAverage::getCurrentAvg() const {
   return Real(total_) / Real(slidingWindow_.size());
 }
 
 
-bool MovingAverage::operator==(const MovingAverage& r2) const
-{
+bool MovingAverage::operator==(const MovingAverage& r2) const {
   return (slidingWindow_ == r2.slidingWindow_ &&
           total_ == r2.total_);
-=======
-std::vector<Real32> MovingAverage::getSlidingWindow() const {
-  return slidingWindow_;
-}
-
-Real32 MovingAverage::getCurrentAvg() const {
-  return Real32(total_) / Real32(slidingWindow_.size());
-}
-
-bool MovingAverage::operator==(const MovingAverage &r2) const {
-  return (windowSize_ == r2.windowSize_ &&
-          slidingWindow_ == r2.slidingWindow_ && total_ == r2.total_);
->>>>>>> a2c00321
 }
 
 bool MovingAverage::operator!=(const MovingAverage &r2) const {
   return !operator==(r2);
 }
 
-<<<<<<< HEAD
-
-Real MovingAverage::getTotal() const
-{
-  return total_;
-}
-=======
-Real32 MovingAverage::getTotal() const { return total_; }
->>>>>>> a2c00321
+Real MovingAverage::getTotal() const { return total_; }