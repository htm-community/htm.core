/* ---------------------------------------------------------------------
 * Numenta Platform for Intelligent Computing (NuPIC)
 * Copyright (C) 2016, Numenta, Inc.  Unless you have an agreement
 * with Numenta, Inc., for a separate license for this software code, the
 * following terms and conditions apply:
 *
 * This program is free software: you can redistribute it and/or modify
 * it under the terms of the GNU Affero Public License version 3 as
 * published by the Free Software Foundation.
 *
 * This program is distributed in the hope that it will be useful,
 * but WITHOUT ANY WARRANTY; without even the implied warranty of
 * MERCHANTABILITY or FITNESS FOR A PARTICULAR PURPOSE.
 * See the GNU Affero Public License for more details.
 *
 * You should have received a copy of the GNU Affero Public License
 * along with this program.  If not, see http://www.gnu.org/licenses.
 *
 * http://numenta.org/licenses/
 * ---------------------------------------------------------------------
 */

#include "nupic/utils/MovingAverage.hpp"
#include "nupic/utils/Log.hpp"

#include <algorithm>
#include <iterator>
#include <numeric>

using namespace std;
using namespace ::nupic;
using namespace nupic::util;

MovingAverage::MovingAverage(UInt wSize, const vector<Real32> &historicalValues)
    : windowSize_(wSize) {
  if (historicalValues.size() != 0) {
    copy(historicalValues.begin() + historicalValues.size() - wSize,
         historicalValues.end(), back_inserter(slidingWindow_));
  }
  total_ = Real32(accumulate(slidingWindow_.begin(), slidingWindow_.end(), 0));
}

MovingAverage::MovingAverage(UInt wSize) : windowSize_(wSize), total_(0) {}

Real32 MovingAverage::compute(Real32 newVal) {
  if (windowSize_ == slidingWindow_.size()) {
    total_ -= slidingWindow_.front();
    slidingWindow_.erase(slidingWindow_.begin()); // pop front element
  }

  slidingWindow_.push_back(newVal);
  total_ += newVal;
  return getCurrentAvg();
}

std::vector<Real32> MovingAverage::getSlidingWindow() const {
  return slidingWindow_;
}

Real32 MovingAverage::getCurrentAvg() const {
  return Real32(total_) / Real32(slidingWindow_.size());
}

bool MovingAverage::operator==(const MovingAverage &r2) const {
  return (windowSize_ == r2.windowSize_ &&
          slidingWindow_ == r2.slidingWindow_ && total_ == r2.total_);
}

bool MovingAverage::operator!=(const MovingAverage &r2) const {
  return !operator==(r2);
}

<<<<<<< HEAD

Real32 MovingAverage::getTotal() const
{
  return total_;
}

UInt MovingAverage::getMaxWindowSize() const 
{
  return windowSize_; 
}
=======
Real32 MovingAverage::getTotal() const { return total_; }
>>>>>>> f6fa9a0a
<|MERGE_RESOLUTION|>--- conflicted
+++ resolved
@@ -70,7 +70,6 @@
   return !operator==(r2);
 }
 
-<<<<<<< HEAD
 
 Real32 MovingAverage::getTotal() const
 {
@@ -80,7 +79,4 @@
 UInt MovingAverage::getMaxWindowSize() const 
 {
   return windowSize_; 
-}
-=======
-Real32 MovingAverage::getTotal() const { return total_; }
->>>>>>> f6fa9a0a
+}