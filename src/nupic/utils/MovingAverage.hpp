--- conflicted
+++ resolved
@@ -29,11 +29,7 @@
 #include <nupic/utils/SlidingWindow.hpp>
 
 namespace nupic {
-<<<<<<< HEAD
-  namespace util {
-=======
 namespace util {
->>>>>>> 511b7548
 
 class MovingAverage {
 public:
