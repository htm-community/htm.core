--- conflicted
+++ resolved
@@ -42,12 +42,9 @@
     Real potentialRadius,
     bool wrapAround)
 {
-<<<<<<< HEAD
-=======
   NTA_CHECK( potentialPct >= 0.0f );
   NTA_CHECK( potentialPct <= 1.0f );
   NTA_CHECK( potentialRadius >= 0.0f );
->>>>>>> fea2c2ad
   return [=] (const SDR& cell, const vector<UInt>& potentialPoolDimensions, Random &rng) -> SDR {
     // Uniform topology over trailing input dimensions.
     auto inputTopology = potentialPoolDimensions;
@@ -100,11 +97,8 @@
 
 Topology_t NoTopology(Real potentialPct)
 {
-<<<<<<< HEAD
-=======
   NTA_CHECK( potentialPct >= 0.0f );
   NTA_CHECK( potentialPct <= 1.0f );
->>>>>>> fea2c2ad
   return [=](const SDR& cell, const vector<UInt>& potentialPoolDimensions, Random &rng) -> SDR {
     SDR potentialPool( potentialPoolDimensions );
     potentialPool.randomize( potentialPct, rng );
