/* ---------------------------------------------------------------------
 * Numenta Platform for Intelligent Computing (NuPIC)
 * Copyright (C) 2016, Numenta, Inc.  Unless you have an agreement
 * with Numenta, Inc., for a separate license for this software code, the
 * following terms and conditions apply:
 *
 * This program is free software: you can redistribute it and/or modify
 * it under the terms of the GNU Affero Public License version 3 as
 * published by the Free Software Foundation.
 *
 * This program is distributed in the hope that it will be useful,
 * but WITHOUT ANY WARRANTY; without even the implied warranty of
 * MERCHANTABILITY or FITNESS FOR A PARTICULAR PURPOSE.
 * See the GNU Affero Public License for more details.
 *
 * You should have received a copy of the GNU Affero Public License
 * along with this program.  If not, see http://www.gnu.org/licenses.
 *
 * http://numenta.org/licenses/
 * ---------------------------------------------------------------------- */

/** @file
 * Topology helpers
 */

#include <nupic/math/Topology.hpp>
#include <nupic/utils/Log.hpp>
#include <algorithm>

using std::vector;
using namespace nupic;
using namespace nupic::math::topology;
using nupic::sdr::SDR;

namespace nupic {
namespace math {
namespace topology {


Topology_t  DefaultTopology(
    Real potentialPct,
    Real potentialRadius,
    bool wrapAround)
{
  NTA_CHECK( potentialPct >= 0.0f );
  NTA_CHECK( potentialPct <= 1.0f );
  NTA_CHECK( potentialRadius >= 0.0f );
  return [=] (const SDR& cell, const vector<UInt>& potentialPoolDimensions, Random &rng) -> SDR {
    // Uniform topology over trailing input dimensions.
    auto inputTopology = potentialPoolDimensions;
    UInt extraDimensions = 1u;
    while( inputTopology.size() > cell.dimensions.size() ) {
      extraDimensions *= inputTopology.back();
      inputTopology.pop_back();
    }

    // Convert the coordinates of the target cell, from a location in
    // cellDimensions to inputTopology.
    NTA_ASSERT( cell.getSum() == 1u );
    vector<vector<UInt>> inputCoords;
    for(auto i = 0u; i < cell.dimensions.size(); i++)
    {
<<<<<<< HEAD
      const Real columnCoord = static_cast<Real>(cell.getCoordinates()[i][0]);
      const Real inputCoord = (columnCoord + 0.5f) *
=======
      const UInt32 columnCoord = cell.getCoordinates()[i][0];
      const Real inputCoord = (static_cast<Real>(columnCoord) + 0.5f) *
>>>>>>> faa5618c
                              (inputTopology[i] / (Real)cell.dimensions[i]);
      inputCoords.push_back({ (UInt32)floor(inputCoord) });
    }
    SDR inputTopologySDR( inputTopology );
    inputTopologySDR.setCoordinates( inputCoords );
    const auto centerInput = inputTopologySDR.getSparse()[0];

    vector<UInt> columnInputs;
    if( wrapAround ) {
<<<<<<< HEAD
      for( UInt input : WrappingNeighborhood(centerInput, static_cast<UInt>(potentialRadius), inputTopology)) {
=======
      for( UInt input : WrappingNeighborhood(centerInput, (UInt)floor(potentialRadius), inputTopology)) {
>>>>>>> faa5618c
        for( UInt extra = 0; extra < extraDimensions; ++extra ) {
          columnInputs.push_back( input * extraDimensions + extra );
        }
      }
    }
    else {
<<<<<<< HEAD
      for( UInt input : Neighborhood(centerInput, static_cast<UInt>(potentialRadius), inputTopology)) {
=======
      for( UInt input :
           Neighborhood(centerInput, (UInt32)floor(potentialRadius), inputTopology)) {
>>>>>>> faa5618c
        for( UInt extra = 0; extra < extraDimensions; ++extra ) {
          columnInputs.push_back( input * extraDimensions + extra );
        }
      }
    }

    const UInt numPotential = (UInt)round(columnInputs.size() * potentialPct);
    const auto selectedInputs = rng.sample<UInt>(columnInputs, numPotential);
    SDR potentialPool( potentialPoolDimensions );
    potentialPool.setSparse( selectedInputs );
    return potentialPool;
  };
}


Topology_t NoTopology(Real potentialPct)
{
  NTA_CHECK( potentialPct >= 0.0f );
  NTA_CHECK( potentialPct <= 1.0f );
  return [=](const SDR& cell, const vector<UInt>& potentialPoolDimensions, Random &rng) -> SDR {
    SDR potentialPool( potentialPoolDimensions );
    potentialPool.randomize( potentialPct, rng );
    return potentialPool;
  };
}


vector<UInt> coordinatesFromIndex(UInt index, const vector<UInt> &dimensions) {
  vector<UInt> coordinates(dimensions.size(), 0);

  UInt shifted = index;
  for (size_t i = dimensions.size() - 1; i > 0; i--) {
    coordinates[i] = shifted % dimensions[i];
    shifted = shifted / dimensions[i];
  }

  NTA_ASSERT(shifted < dimensions[0]);
  coordinates[0] = shifted;

  return coordinates;
}

UInt indexFromCoordinates(const vector<UInt> &coordinates,
                          const vector<UInt> &dimensions) {
  NTA_ASSERT(coordinates.size() == dimensions.size());

  UInt index = 0;
  for (size_t i = 0; i < dimensions.size(); i++) {
    NTA_ASSERT(coordinates[i] < dimensions[i]);
    index *= dimensions[i];
    index += coordinates[i];
  }

  return index;
}

} // end namespace topology
} // namespace math
} // end namespace nupic


// ============================================================================
// NEIGHBORHOOD
// ============================================================================

Neighborhood::Neighborhood(UInt centerIndex, UInt radius,
                           const vector<UInt> &dimensions)
    : centerPosition_(coordinatesFromIndex(centerIndex, dimensions)),
      dimensions_(dimensions), radius_(radius) {}

Neighborhood::Iterator::Iterator(const Neighborhood &neighborhood, bool end)
    : neighborhood_(neighborhood),
      offset_(neighborhood.dimensions_.size(), -(Int)neighborhood.radius_),
      finished_(end) {
  // Choose the first offset that has positive resulting coordinates.
  for (size_t i = 0; i < offset_.size(); i++) {
    offset_[i] = std::max(offset_[i], -(Int)neighborhood_.centerPosition_[i]);
  }
}

bool Neighborhood::Iterator::operator!=(const Iterator &other) const {
  return finished_ != other.finished_;
}

UInt Neighborhood::Iterator::operator*() const {
  UInt index = 0;
  for (size_t i = 0; i < neighborhood_.dimensions_.size(); i++) {
    const Int coordinate = neighborhood_.centerPosition_[i] + offset_[i];

    NTA_ASSERT(coordinate >= 0);
    NTA_ASSERT(coordinate < (Int)neighborhood_.dimensions_[i]);

    index *= neighborhood_.dimensions_[i];
    index += coordinate;
  }

  return index;
}

const Neighborhood::Iterator &Neighborhood::Iterator::operator++() {
  advance_();
  return *this;
}

void Neighborhood::Iterator::advance_() {
  // When it overflows, we need to "carry the 1" to the next dimension.
  bool overflowed = true;

  for (Int i = (Int)offset_.size() - 1; i >= 0; i--) {
    offset_[i]++;

    overflowed = offset_[i] > (Int)neighborhood_.radius_ ||
                 (((Int)neighborhood_.centerPosition_[i] + offset_[i]) >=
                  (Int)neighborhood_.dimensions_[i]);

    if (overflowed) {
      // Choose the first offset that has a positive resulting coordinate.
      offset_[i] = std::max(-(Int)neighborhood_.radius_,
                            -(Int)neighborhood_.centerPosition_[i]);
    } else {
      // There's no overflow. The remaining coordinates don't need to change.
      break;
    }
  }

  // When the final coordinate overflows, we're done.
  if (overflowed) {
    finished_ = true;
  }
}

Neighborhood::Iterator Neighborhood::begin() const { return {*this, false}; }

Neighborhood::Iterator Neighborhood::end() const { return {*this, true}; }

// ============================================================================
// WRAPPING NEIGHBORHOOD
// ============================================================================

WrappingNeighborhood::WrappingNeighborhood(UInt centerIndex, UInt radius,
                                           const vector<UInt> &dimensions)
    : centerPosition_(coordinatesFromIndex(centerIndex, dimensions)),
      dimensions_(dimensions), radius_(radius) {}

WrappingNeighborhood::Iterator::Iterator(
    const WrappingNeighborhood &neighborhood, bool end)
    : neighborhood_(neighborhood),
      offset_(neighborhood.dimensions_.size(), -(Int)neighborhood.radius_),
      finished_(end) {}

bool WrappingNeighborhood::Iterator::operator!=(const Iterator &other) const {
  return finished_ != other.finished_;
}

UInt WrappingNeighborhood::Iterator::operator*() const {
  UInt index = 0;
  for (size_t i = 0; i < neighborhood_.dimensions_.size(); i++) {
    Int coordinate = neighborhood_.centerPosition_[i] + offset_[i];

    // With a large radius, it may have wrapped around multiple times, so use
    // `while`, not `if`.

    while (coordinate < 0) {
      coordinate += neighborhood_.dimensions_[i];
    }

    while (coordinate >= (Int)neighborhood_.dimensions_[i]) {
      coordinate -= neighborhood_.dimensions_[i];
    }

    index *= neighborhood_.dimensions_[i];
    index += coordinate;
  }

  return index;
}

const WrappingNeighborhood::Iterator &WrappingNeighborhood::Iterator::
operator++() {
  advance_();
  return *this;
}

void WrappingNeighborhood::Iterator::advance_() {
  // When it overflows, we need to "carry the 1" to the next dimension.
  bool overflowed = true;

  for (Int i = (Int)offset_.size() - 1; i >= 0; i--) {
    offset_[i]++;

    // If the offset has moved by more than the dimension size, i.e. if
    // offset_[i] - (-radius) is greater than the dimension size, then we're
    // about to run into points that we've already seen. This happens when given
    // small dimensions, a large radius, and wrap-around.
    overflowed = offset_[i] > (Int)neighborhood_.radius_ ||
                 offset_[i] + (Int)neighborhood_.radius_ >=
                     (Int)neighborhood_.dimensions_[i];

    if (overflowed) {
      offset_[i] = -(Int)neighborhood_.radius_;
    } else {
      // There's no overflow. The remaining coordinates don't need to change.
      break;
    }
  }

  // When the final coordinate overflows, we're done.
  if (overflowed) {
    finished_ = true;
  }
}

WrappingNeighborhood::Iterator WrappingNeighborhood::begin() const {
  return {*this, /*end*/ false};
}

WrappingNeighborhood::Iterator WrappingNeighborhood::end() const {
  return {*this, /*end*/ true};
}<|MERGE_RESOLUTION|>--- conflicted
+++ resolved
@@ -60,13 +60,8 @@
     vector<vector<UInt>> inputCoords;
     for(auto i = 0u; i < cell.dimensions.size(); i++)
     {
-<<<<<<< HEAD
-      const Real columnCoord = static_cast<Real>(cell.getCoordinates()[i][0]);
-      const Real inputCoord = (columnCoord + 0.5f) *
-=======
       const UInt32 columnCoord = cell.getCoordinates()[i][0];
       const Real inputCoord = (static_cast<Real>(columnCoord) + 0.5f) *
->>>>>>> faa5618c
                               (inputTopology[i] / (Real)cell.dimensions[i]);
       inputCoords.push_back({ (UInt32)floor(inputCoord) });
     }
@@ -76,23 +71,15 @@
 
     vector<UInt> columnInputs;
     if( wrapAround ) {
-<<<<<<< HEAD
-      for( UInt input : WrappingNeighborhood(centerInput, static_cast<UInt>(potentialRadius), inputTopology)) {
-=======
       for( UInt input : WrappingNeighborhood(centerInput, (UInt)floor(potentialRadius), inputTopology)) {
->>>>>>> faa5618c
         for( UInt extra = 0; extra < extraDimensions; ++extra ) {
           columnInputs.push_back( input * extraDimensions + extra );
         }
       }
     }
     else {
-<<<<<<< HEAD
-      for( UInt input : Neighborhood(centerInput, static_cast<UInt>(potentialRadius), inputTopology)) {
-=======
       for( UInt input :
            Neighborhood(centerInput, (UInt32)floor(potentialRadius), inputTopology)) {
->>>>>>> faa5618c
         for( UInt extra = 0; extra < extraDimensions; ++extra ) {
           columnInputs.push_back( input * extraDimensions + extra );
         }
