/* ---------------------------------------------------------------------
 * Copyright (C) 2018, David McDougall.
 *
 * This program is free software: you can redistribute it and/or modify
 * it under the terms of the GNU Affero Public License version 3 as
 * published by the Free Software Foundation.
 *
 * This program is distributed in the hope that it will be useful,
 * but WITHOUT ANY WARRANTY; without even the implied warranty of
 * MERCHANTABILITY or FITNESS FOR A PARTICULAR PURPOSE.
 * See the GNU Affero Public License for more details.
 *
 * You should have received a copy of the GNU Affero Public License
 * along with this program.  If not, see http://www.gnu.org/licenses.
 * ----------------------------------------------------------------------
 */

/**
 * Solving the MNIST dataset with Spatial Pooler.
 *
 * This consists of a simple black & white image encoder, a spatial pool, and an
 * SDR classifier.  The task is to recognise images of hand written numbers 0-9.
 * This should score at least 95%.
 */

#include <cstdint> //uint8_t
#include <iostream>
#include <vector>

#include <nupic/algorithms/SpatialPooler.hpp>
#include <nupic/algorithms/SDRClassifier.hpp>
#include <nupic/utils/SdrMetrics.hpp>

#include <mnist/mnist_reader.hpp> // MNIST data itself + read methods, namespace mnist::

namespace examples {

using namespace std;
using namespace nupic;

using nupic::algorithms::spatial_pooler::SpatialPooler;
using nupic::algorithms::sdr_classifier::SDRClassifier;
using nupic::types::ClassifierResult;

class MNIST {

  private:
    SpatialPooler sp;
    SDR input;
    SDR columns;
    SDRClassifier clsr;
    mnist::MNIST_dataset<std::vector, std::vector<uint8_t>, uint8_t> dataset;

  public:
    UInt verbosity = 1;
    const UInt train_dataset_iterations = 1u;


void setup() {

  input.initialize({28, 28});
  sp.initialize(
    /* inputDimensions */             input.dimensions,
    /* columnDimensions */            {28, 28}, //mostly affects speed, to some threshold accuracy only marginally
    /* potentialRadius */             5u,
    /* potentialPct */                0.5f,
    /* globalInhibition */            false,
    /* localAreaDensity */            0.20f,  //% active bits, //quite important variable (speed x accuracy)
    /* numActiveColumnsPerInhArea */  -1,
    /* stimulusThreshold */           6u,
    /* synPermInactiveDec */          0.005f,
    /* synPermActiveInc */            0.01f,
    /* synPermConnected */            0.4f,
    /* minPctOverlapDutyCycles */     0.001f,
    /* dutyCyclePeriod */             1402,
    /* boostStrength */               2.5f, //boosting does help
    /* seed */                        93u,
    /* spVerbosity */                 1u,
    /* wrapAround */                  false); //wrap is false for this problem

  columns.initialize({sp.getNumColumns()});

  clsr.initialize(
    /* steps */         {0},
    /* alpha */         .001,
    /* actValueAlpha */ .3,
                        verbosity);

  dataset = mnist::read_dataset<std::vector, std::vector, uint8_t, uint8_t>(string("../ThirdParty/mnist_data/mnist-src/")); //from CMake
}

void train() {
  // Train

  if(verbosity)
    cout << "Training for " << (train_dataset_iterations * dataset.training_labels.size())
         << " cycles ..." << endl;
  size_t i = 0;

  SDR_Metrics inputStats(input,    1402);
  SDR_Metrics columnStats(columns, 1402);

  for(auto epoch = 0u; epoch < train_dataset_iterations; epoch++) {
    NTA_INFO << "epoch " << epoch;
    // Shuffle the training data.
    vector<UInt> index( dataset.training_labels.size() );
    index.assign(dataset.training_labels.cbegin(), dataset.training_labels.cend());
    Random().shuffle( index.begin(), index.end() );

    for(const auto idx : index) { // index = order of label (shuffeled)
      // Get the input & label
      const auto image = dataset.training_images.at(idx);
      const UInt label  = dataset.training_labels.at(idx);

      // Compute & Train
      input.setDense( image );
      sp.compute(input, true, columns);
      ClassifierResult result;
      clsr.compute(sp.getIterationNum(), columns.getSparse(),
        /* bucketIdxList */   {label},
        /* actValueList */    {(Real)label},
        /* category */        true,
        /* learn */           true,
        /* infer */           false,
                              result);
      if( verbosity && (++i % 1000 == 0) ) cout << "." << flush;
    }
    if( verbosity ) cout << endl;
  }
  cout << "epoch ended" << endl;
  cout << inputStats << endl;
  cout << columnStats << endl;
}

void test() {
  // Test
  Real score = 0;
  UInt n_samples = 0;
  if(verbosity)
    cout << "Testing for " << dataset.test_labels.size() << " cycles ..." << endl;
  for(UInt i = 0; i < dataset.test_labels.size(); i++) {
    // Get the input & label
    const auto image  = dataset.test_images.at(i);
    const UInt label  = dataset.test_labels.at(i);

    // Compute
    input.setDense( image );
    sp.compute(input, false, columns);
    ClassifierResult result;
    clsr.compute(sp.getIterationNum(), columns.getSparse(),
      /* bucketIdxList */   {},
      /* actValueList */    {},
      /* category */        true,
      /* learn */           false,
      /* infer */           true,
                            result);
    // Check results
<<<<<<< HEAD
    for(auto iter : result) {
      if( iter.first == 0 ) {
          const auto *pdf = iter.second;
          const auto max  = std::max_element(pdf->cbegin(), pdf->cend());
          const UInt cls  = (UInt)(max - pdf->cbegin());
          if(cls == label)
            score += 1;
          n_samples += 1;
      }
    }
=======
    const auto cls = result.getClass();
    if(cls == label) score += 1;
    n_samples += 1;
>>>>>>> e76fccb0
    if( verbosity && i % 1000 == 0 ) cout << "." << flush;
  }
  if( verbosity ) cout << endl;
  cout << "Score: " << 100.0 * score / n_samples << "% " << endl;
}

};  // End class MNIST
}   // End namespace examples

int main(int argc, char **argv) {
  examples::MNIST m;
  m.setup();
  m.train();
  m.test();

  return 0;
}
<|MERGE_RESOLUTION|>--- conflicted
+++ resolved
@@ -155,7 +155,6 @@
       /* infer */           true,
                             result);
     // Check results
-<<<<<<< HEAD
     for(auto iter : result) {
       if( iter.first == 0 ) {
           const auto *pdf = iter.second;
@@ -166,11 +165,6 @@
           n_samples += 1;
       }
     }
-=======
-    const auto cls = result.getClass();
-    if(cls == label) score += 1;
-    n_samples += 1;
->>>>>>> e76fccb0
     if( verbosity && i % 1000 == 0 ) cout << "." << flush;
   }
   if( verbosity ) cout << endl;
