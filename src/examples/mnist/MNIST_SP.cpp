/* ---------------------------------------------------------------------
 * Copyright (C) 2018, David McDougall.
 *
 * This program is free software: you can redistribute it and/or modify
 * it under the terms of the GNU Affero Public License version 3 as
 * published by the Free Software Foundation.
 *
 * This program is distributed in the hope that it will be useful,
 * but WITHOUT ANY WARRANTY; without even the implied warranty of
 * MERCHANTABILITY or FITNESS FOR A PARTICULAR PURPOSE.
 * See the GNU Affero Public License for more details.
 *
 * You should have received a copy of the GNU Affero Public License
 * along with this program.  If not, see http://www.gnu.org/licenses.
 * ----------------------------------------------------------------------
 */

/**
 * Solving the MNIST dataset with Spatial Pooler.
 *
 * This consists of a simple black & white image encoder, a spatial pool, and an
 * SDR classifier.  The task is to recognise images of hand written numbers 0-9.
 * This should score at least 95%.
 */

#include <algorithm>
#include <cmath>
#include <ctime>
#include <iostream>
#include <vector>

<<<<<<< HEAD
#include <nupic/algorithms/SpatialPooler.hpp>
=======
>>>>>>> 5d17e610
#include <nupic/algorithms/ColumnPooler.cpp>
#include <nupic/algorithms/SDRClassifier.hpp>
#include <nupic/algorithms/ClassifierResult.hpp>
#include <nupic/utils/Random.hpp>
#include <nupic/utils/SdrMetrics.hpp>

using namespace std;
using namespace nupic;
<<<<<<< HEAD

using nupic::algorithms::spatial_pooler::SpatialPooler;
using nupic::algorithms::column_pooler::ColumnPooler;
using nupic::algorithms::column_pooler::DefaultTopology;
using nupic::algorithms::connections::Permanence;
using nupic::algorithms::sdr_classifier::SDRClassifier;
using nupic::algorithms::cla_classifier::ClassifierResult;

class MNIST {

  private:
    SpatialPooler sp;
    ColumnPooler cp;
    SDR input;
    SDR columns;
    SDRClassifier clsr;
    mnist::MNIST_dataset<std::vector, std::vector<uint8_t>, uint8_t> dataset;

  public:
    UInt verbosity = 1;
    const UInt train_dataset_iterations = 1u;


void setup() {

  input.initialize({28, 28});
  sp.initialize(
    /* inputDimensions */             input.dimensions,
    /* columnDimensions */            {28, 28}, //mostly affects speed, to some threshold accuracy only marginally
    /* potentialRadius */             5u,
    /* potentialPct */                0.5f,
    /* globalInhibition */            false,
    /* localAreaDensity */            0.20f,  //% active bits, //quite important variable (speed x accuracy)
    /* numActiveColumnsPerInhArea */  -1,
    /* stimulusThreshold */           6u,
    /* synPermInactiveDec */          0.005f,
    /* synPermActiveInc */            0.01f,
    /* synPermConnected */            0.4f,
    /* minPctOverlapDutyCycles */     0.001f,
    /* dutyCyclePeriod */             1402,
    /* boostStrength */               2.5f, //boosting does help
    /* seed */                        93u,
    /* spVerbosity */                 1u,
    /* wrapAround */                  false); //wrap is false for this problem

   cp.initialize(
      /* proximalInputDimensions */       input.dimensions,
      /* distalInputDimensions */         vector<UInt>{1},
      /* inhibitionDimensions */          vector<UInt>{10, 10},
      /* cellsPerInhbitionArea */         120,
      /* sparsity */                      .015,
      /* potentialPool */                 DefaultTopology(.9, 4., true),
      /* proximalSegments */              1,
      /* proximalSegmentThreshold */      28,
      /* proximalIncrement */             .032,
      /* proximalDecrement */             .00928,
      /* proximalSynapseThreshold */      .422,
      /* distalMaxSegments */             0u,
      /* distalMaxSynapsesPerSegment */   0u,
      /* distalSegmentThreshold */        0u,
      /* distalIncrement */               (Permanence)0.0,
      /* distalDecrement */               (Permanence)0.0,
      /* distalMispredictDecrement */     (Permanence)0.0,
      /* distalSynapseThreshold */        (Permanence)0.0,
      /* stability_rate */                0.0,
      /* fatigue_rate */                  0.0,
      /* period */                        1402.0,
      /* seed */                          0,
      /* verbose */                       verbosity);

//  columns.initialize({sp.getNumColumns()});
  columns.initialize(cp.cellDimensions);

  clsr.initialize(
=======
// using nupic::algorithms::spatial_pooler_extended::SpatialPoolerExtended;
using nupic::algorithms::sdr_classifier::SDRClassifier;
using nupic::algorithms::cla_classifier::ClassifierResult;


vector<UInt> read_mnist_labels(string path) {
    ifstream file(path);
    if( !file.is_open() ) {
        cerr << "ERROR: Failed to open file " << path << endl;
        exit(1);
    }
    int magic_number     = 0;
    int number_of_labels = 0;
    file.read( (char*) &magic_number,     4);
    file.read( (char*) &number_of_labels, 4);
    if(magic_number != 0x00000801) {
        std::reverse((char*) &magic_number,      (char*) &magic_number + 4);
        std::reverse((char*) &number_of_labels,  (char*) &number_of_labels + 4);
    }
    if(magic_number != 0x00000801) {
        cerr << "ERROR: MNIST data is compressed or corrupt" << endl;
        exit(1);
    }
    vector<UInt> retval;
    for(int i = 0; i < number_of_labels; ++i) {
        unsigned char label = 0;
        file.read( (char*) &label, 1);
        retval.push_back((UInt) label);
    }
    return retval;
}


vector<UInt*> read_mnist_images(string path) {
    ifstream file(path);
    if( !file.is_open() ) {
        cerr << "ERROR: Failed to open file " << path << endl;
        exit(1);
    }
    int magic_number     = 0;
    int number_of_images = 0;
    int n_rows           = 0;
    int n_cols           = 0;
    file.read( (char*) &magic_number,     4);
    file.read( (char*) &number_of_images, 4);
    file.read( (char*) &n_rows,           4);
    file.read( (char*) &n_cols,           4);
    if(magic_number != 0x00000803) {
        std::reverse((char*) &magic_number,      (char*) &magic_number + 4);
        std::reverse((char*) &number_of_images,  (char*) &number_of_images + 4);
        std::reverse((char*) &n_rows,            (char*) &n_rows + 4);
        std::reverse((char*) &n_cols,            (char*) &n_cols + 4);
    }
    if(magic_number != 0x00000803) {
        cerr << "ERROR: MNIST data is compressed or corrupt" << endl;
        exit(1);
    }
    NTA_ASSERT(n_rows == 28);
    NTA_ASSERT(n_cols == 28);
    UInt img_size = n_rows * n_cols;
    vector<UInt*> retval;
    for(int i = 0; i < number_of_images; ++i) {
        auto data_raw = new unsigned char[img_size];
        file.read( (char*) data_raw, img_size);
        // Copy the data into an array of UInt's
        auto data = new UInt[img_size];
        // auto data = new UInt[2 * img_size];
        // Apply a threshold to the image, yielding a B & W image.
        for(UInt pixel = 0; pixel < img_size; pixel++) {
            data[pixel] = data_raw[pixel] >= 128 ? 1 : 0;
            // data[2 * pixel] = data_raw[pixel] >= 128 ? 1 : 0;
            // data[2 * pixel + 1] = 1 - data[2 * pixel];
        }
        retval.push_back(data);
        delete[] data_raw;
    }
    return retval;
}


int main(int argc, char **argv) {
  UInt verbosity = 1;
  auto train_dataset_iterations = 1u;
  // int opt;
  // while ( (opt = getopt(argc, argv, "tv")) != -1 ) {  // for each option...
  //   switch ( opt ) {
  //     case 't':
  //         train_dataset_iterations += 1;
  //       break;
  //     case 'v':
  //         verbosity = 1;
  //       break;
  //     case '?':
  //         cerr << "Unknown option: '" << char(optopt) << "'!" << endl;
  //       break;
  //   }
  // }

  SDR input({28, 28});
  ColumnPooler htm(
      /* proximalInputDimensions */       input.dimensions,
      /* distalInputDimensions */         {1},
      /* inhibitionDimensions */          {10, 10},
      /* cellsPerInhbitionArea */         120,
      /* sparsity */                      .015,
      /* potentialPool */                 DefaultTopology(.9, 4., false),
      /* proximalSegments */              1,
      /* proximalSegmentThreshold */      3, // 7, // 14,
      /* proximalIncrement */             .032,
      /* proximalDecrement */             .00928,
      /* proximalSynapseThreshold */      .422,
      /* distalMaxSegments */             0,
      /* distalMaxSynapsesPerSegment */   0,
      /* distalSegmentThreshold */        0,
      /* distalSegmentMatch */            0,
      /* distalAddSynapses */             0,
      /* distalIncrement */               0,
      /* distalDecrement */               0,
      /* distalMispredictDecrement */     0,
      /* distalSynapseThreshold */        0,
      /* stability_rate */                0,
      /* fatigue_rate */                  0,
      /* period */                        1402,
      /* seed */                          0,
      /* verbose */                       verbosity);

  SDR cells( htm.cellDimensions );
  SDR_Metrics columnStats(cells, 1402);

  SDRClassifier clsr(
>>>>>>> 5d17e610
    /* steps */         {0},
    /* alpha */         .001,
    /* actValueAlpha */ .3,
                        verbosity);

  // Train
  auto train_images = read_mnist_images("./mnist_data/train-images-idx3-ubyte");
  auto train_labels = read_mnist_labels("./mnist_data/train-labels-idx1-ubyte");
  if(verbosity)
    cout << "Training for " << (train_dataset_iterations * train_labels.size())
         << " cycles ..." << endl;
  for(auto i = 0u; i < train_dataset_iterations; i++) {
    // Shuffle the training data.
    vector<UInt> index( train_labels.size() );
    for(auto s = 0u; s < train_labels.size(); s++)
        index[s] = s;
    Random(3).shuffle( index.begin(), index.end() );

    for(auto s = 0u; s < train_labels.size(); s++) {
      // Get the input & label
      UInt *image = train_images[ index[s] ];
      UInt label  = train_labels[ index[s] ];

      // Compute & Train
      input.setDense( image );
<<<<<<< HEAD
      //sp.compute(input, true, columns); //TOGGLE SP/CP computation
      cp.compute(input, true, columns);

      ClassifierResult result;
      //clsr.compute(sp.getIterationNum(), columns.getFlatSparse(), //TOGGLE
      clsr.compute(cp.iterationNum, columns.getFlatSparse(), 
=======
      htm.compute(input, true, cells);
      ClassifierResult result;
      clsr.compute(htm.iterationNum, cells.getFlatSparse(),
>>>>>>> 5d17e610
        /* bucketIdxList */   {label},
        /* actValueList */    {(Real)label},
        /* category */        true,
        /* learn */           true,
        /* infer */           false,
                              &result);
      if( verbosity and htm.iterationNum % 1000 == 0 )
        cout << "." << flush;
    }
  }
  if( verbosity ) cout << endl;

  cout << columnStats;

  // Test
  auto test_images  = read_mnist_images("./mnist_data/t10k-images-idx3-ubyte");
  auto test_labels  = read_mnist_labels("./mnist_data/t10k-labels-idx1-ubyte");
  Real score = 0;
  UInt n_samples = 0;
  if(verbosity)
    cout << "Testing for " << test_labels.size() << " cycles ..." << endl;
  for(UInt i = 0; i < test_labels.size(); i++) {
    // Get the input & label
    UInt *image = test_images[i];
    UInt label  = test_labels[i];

    // Compute
    input.setDense( image );
<<<<<<< HEAD
    //sp.compute(input, false, columns); //TOGGLE
    cp.compute(input, false, columns);
    ClassifierResult result;
    //clsr.compute(sp.getIterationNum(), columns.getFlatSparse(), //TOGGLE
    clsr.compute(cp.iterationNum, columns.getFlatSparse(), 
=======
    htm.compute(input, false, cells);
    ClassifierResult result;
    clsr.compute(htm.iterationNum, cells.getFlatSparse(),
>>>>>>> 5d17e610
      /* bucketIdxList */   {},
      /* actValueList */    {},
      /* category */        true,
      /* learn */           false,
      /* infer */           true,
                            &result);
    // Check results
    for(auto iter : result) {
      if( iter.first == 0 ) {
          auto *pdf = iter.second;
          auto max  = std::max_element(pdf->begin(), pdf->end());
          UInt cls  = max - pdf->begin();
          if(cls == label)
            score += 1;
          n_samples += 1;
      }
    }
    if( verbosity and i % 1000 == 0 )
      cout << "." << flush;
  }
  if( verbosity ) cout << endl;
  cout << "Score: " << score / n_samples << endl;
}<|MERGE_RESOLUTION|>--- conflicted
+++ resolved
@@ -24,24 +24,22 @@
  */
 
 #include <algorithm>
-#include <cmath>
-#include <ctime>
+#include <cstdint> //uint8_t
 #include <iostream>
 #include <vector>
 
-<<<<<<< HEAD
 #include <nupic/algorithms/SpatialPooler.hpp>
-=======
->>>>>>> 5d17e610
 #include <nupic/algorithms/ColumnPooler.cpp>
 #include <nupic/algorithms/SDRClassifier.hpp>
 #include <nupic/algorithms/ClassifierResult.hpp>
-#include <nupic/utils/Random.hpp>
 #include <nupic/utils/SdrMetrics.hpp>
+
+#include <mnist/mnist_reader.hpp> // MNIST data itself + read methods, namespace mnist::
+
+namespace examples {
 
 using namespace std;
 using namespace nupic;
-<<<<<<< HEAD
 
 using nupic::algorithms::spatial_pooler::SpatialPooler;
 using nupic::algorithms::column_pooler::ColumnPooler;
@@ -94,236 +92,105 @@
       /* cellsPerInhbitionArea */         120,
       /* sparsity */                      .015,
       /* potentialPool */                 DefaultTopology(.9, 4., true),
-      /* proximalSegments */              1,
-      /* proximalSegmentThreshold */      28,
-      /* proximalIncrement */             .032,
-      /* proximalDecrement */             .00928,
-      /* proximalSynapseThreshold */      .422,
-      /* distalMaxSegments */             0u,
-      /* distalMaxSynapsesPerSegment */   0u,
-      /* distalSegmentThreshold */        0u,
-      /* distalIncrement */               (Permanence)0.0,
-      /* distalDecrement */               (Permanence)0.0,
-      /* distalMispredictDecrement */     (Permanence)0.0,
-      /* distalSynapseThreshold */        (Permanence)0.0,
-      /* stability_rate */                0.0,
-      /* fatigue_rate */                  0.0,
-      /* period */                        1402.0,
-      /* seed */                          0,
-      /* verbose */                       verbosity);
-
-//  columns.initialize({sp.getNumColumns()});
-  columns.initialize(cp.cellDimensions);
-
-  clsr.initialize(
-=======
-// using nupic::algorithms::spatial_pooler_extended::SpatialPoolerExtended;
-using nupic::algorithms::sdr_classifier::SDRClassifier;
-using nupic::algorithms::cla_classifier::ClassifierResult;
-
-
-vector<UInt> read_mnist_labels(string path) {
-    ifstream file(path);
-    if( !file.is_open() ) {
-        cerr << "ERROR: Failed to open file " << path << endl;
-        exit(1);
-    }
-    int magic_number     = 0;
-    int number_of_labels = 0;
-    file.read( (char*) &magic_number,     4);
-    file.read( (char*) &number_of_labels, 4);
-    if(magic_number != 0x00000801) {
-        std::reverse((char*) &magic_number,      (char*) &magic_number + 4);
-        std::reverse((char*) &number_of_labels,  (char*) &number_of_labels + 4);
-    }
-    if(magic_number != 0x00000801) {
-        cerr << "ERROR: MNIST data is compressed or corrupt" << endl;
-        exit(1);
-    }
-    vector<UInt> retval;
-    for(int i = 0; i < number_of_labels; ++i) {
-        unsigned char label = 0;
-        file.read( (char*) &label, 1);
-        retval.push_back((UInt) label);
-    }
-    return retval;
-}
-
-
-vector<UInt*> read_mnist_images(string path) {
-    ifstream file(path);
-    if( !file.is_open() ) {
-        cerr << "ERROR: Failed to open file " << path << endl;
-        exit(1);
-    }
-    int magic_number     = 0;
-    int number_of_images = 0;
-    int n_rows           = 0;
-    int n_cols           = 0;
-    file.read( (char*) &magic_number,     4);
-    file.read( (char*) &number_of_images, 4);
-    file.read( (char*) &n_rows,           4);
-    file.read( (char*) &n_cols,           4);
-    if(magic_number != 0x00000803) {
-        std::reverse((char*) &magic_number,      (char*) &magic_number + 4);
-        std::reverse((char*) &number_of_images,  (char*) &number_of_images + 4);
-        std::reverse((char*) &n_rows,            (char*) &n_rows + 4);
-        std::reverse((char*) &n_cols,            (char*) &n_cols + 4);
-    }
-    if(magic_number != 0x00000803) {
-        cerr << "ERROR: MNIST data is compressed or corrupt" << endl;
-        exit(1);
-    }
-    NTA_ASSERT(n_rows == 28);
-    NTA_ASSERT(n_cols == 28);
-    UInt img_size = n_rows * n_cols;
-    vector<UInt*> retval;
-    for(int i = 0; i < number_of_images; ++i) {
-        auto data_raw = new unsigned char[img_size];
-        file.read( (char*) data_raw, img_size);
-        // Copy the data into an array of UInt's
-        auto data = new UInt[img_size];
-        // auto data = new UInt[2 * img_size];
-        // Apply a threshold to the image, yielding a B & W image.
-        for(UInt pixel = 0; pixel < img_size; pixel++) {
-            data[pixel] = data_raw[pixel] >= 128 ? 1 : 0;
-            // data[2 * pixel] = data_raw[pixel] >= 128 ? 1 : 0;
-            // data[2 * pixel + 1] = 1 - data[2 * pixel];
-        }
-        retval.push_back(data);
-        delete[] data_raw;
-    }
-    return retval;
-}
-
-
-int main(int argc, char **argv) {
-  UInt verbosity = 1;
-  auto train_dataset_iterations = 1u;
-  // int opt;
-  // while ( (opt = getopt(argc, argv, "tv")) != -1 ) {  // for each option...
-  //   switch ( opt ) {
-  //     case 't':
-  //         train_dataset_iterations += 1;
-  //       break;
-  //     case 'v':
-  //         verbosity = 1;
-  //       break;
-  //     case '?':
-  //         cerr << "Unknown option: '" << char(optopt) << "'!" << endl;
-  //       break;
-  //   }
-  // }
-
-  SDR input({28, 28});
-  ColumnPooler htm(
-      /* proximalInputDimensions */       input.dimensions,
-      /* distalInputDimensions */         {1},
-      /* inhibitionDimensions */          {10, 10},
-      /* cellsPerInhbitionArea */         120,
-      /* sparsity */                      .015,
-      /* potentialPool */                 DefaultTopology(.9, 4., false),
+
       /* proximalSegments */              1,
       /* proximalSegmentThreshold */      3, // 7, // 14,
       /* proximalIncrement */             .032,
       /* proximalDecrement */             .00928,
       /* proximalSynapseThreshold */      .422,
-      /* distalMaxSegments */             0,
-      /* distalMaxSynapsesPerSegment */   0,
-      /* distalSegmentThreshold */        0,
-      /* distalSegmentMatch */            0,
-      /* distalAddSynapses */             0,
-      /* distalIncrement */               0,
-      /* distalDecrement */               0,
-      /* distalMispredictDecrement */     0,
-      /* distalSynapseThreshold */        0,
-      /* stability_rate */                0,
-      /* fatigue_rate */                  0,
+
+      /* distalMaxSegments */             0u,
+      /* distalMaxSynapsesPerSegment */   0u,
+      /* distalSegmentThreshold */        0u,
+      /* distalSegmentMatch */            0u,
+      /* distalAddSynapses */             0u,
+      /* distalIncrement */               (Permanence)0.0,
+      /* distalDecrement */               (Permanence)0.0,
+      /* distalMispredictDecrement */     (Permanence)0.0,
+      /* distalSynapseThreshold */        (Permanence)0.0,
+
+      /* stability_rate */                0.0,
+      /* fatigue_rate */                  0.0,
       /* period */                        1402,
       /* seed */                          0,
       /* verbose */                       verbosity);
 
-  SDR cells( htm.cellDimensions );
-  SDR_Metrics columnStats(cells, 1402);
-
-  SDRClassifier clsr(
->>>>>>> 5d17e610
+//  columns.initialize({sp.getNumColumns()});
+  columns.initialize(cp.cellDimensions);
+
+  clsr.initialize(
     /* steps */         {0},
     /* alpha */         .001,
     /* actValueAlpha */ .3,
                         verbosity);
 
+  dataset = mnist::read_dataset<std::vector, std::vector, uint8_t, uint8_t>(string("../ThirdParty/mnist_data/mnist-src/")); //from CMake
+}
+
+void train() {
   // Train
-  auto train_images = read_mnist_images("./mnist_data/train-images-idx3-ubyte");
-  auto train_labels = read_mnist_labels("./mnist_data/train-labels-idx1-ubyte");
+
   if(verbosity)
-    cout << "Training for " << (train_dataset_iterations * train_labels.size())
+    cout << "Training for " << (train_dataset_iterations * dataset.training_labels.size())
          << " cycles ..." << endl;
-  for(auto i = 0u; i < train_dataset_iterations; i++) {
+  size_t i = 0;
+
+  SDR_Metrics inputStats(input,    1402);
+  SDR_Metrics columnStats(columns, 1402);
+
+  for(auto epoch = 0u; epoch < train_dataset_iterations; epoch++) {
+    NTA_INFO << "epoch " << epoch;
     // Shuffle the training data.
-    vector<UInt> index( train_labels.size() );
-    for(auto s = 0u; s < train_labels.size(); s++)
-        index[s] = s;
-    Random(3).shuffle( index.begin(), index.end() );
-
-    for(auto s = 0u; s < train_labels.size(); s++) {
+    vector<UInt> index( dataset.training_labels.size() );
+    index.assign(dataset.training_labels.cbegin(), dataset.training_labels.cend());
+    Random().shuffle( index.begin(), index.end() );
+
+    for(const auto idx : index) { // index = order of label (shuffeled)
       // Get the input & label
-      UInt *image = train_images[ index[s] ];
-      UInt label  = train_labels[ index[s] ];
+      const auto image = dataset.training_images.at(idx);
+      const UInt label  = dataset.training_labels.at(idx);
 
       // Compute & Train
       input.setDense( image );
-<<<<<<< HEAD
       //sp.compute(input, true, columns); //TOGGLE SP/CP computation
       cp.compute(input, true, columns);
 
       ClassifierResult result;
       //clsr.compute(sp.getIterationNum(), columns.getFlatSparse(), //TOGGLE
       clsr.compute(cp.iterationNum, columns.getFlatSparse(), 
-=======
-      htm.compute(input, true, cells);
-      ClassifierResult result;
-      clsr.compute(htm.iterationNum, cells.getFlatSparse(),
->>>>>>> 5d17e610
         /* bucketIdxList */   {label},
         /* actValueList */    {(Real)label},
         /* category */        true,
         /* learn */           true,
         /* infer */           false,
                               &result);
-      if( verbosity and htm.iterationNum % 1000 == 0 )
-        cout << "." << flush;
+      if( verbosity && (++i % 1000 == 0) ) cout << "." << flush;
     }
+    if( verbosity ) cout << endl;
   }
-  if( verbosity ) cout << endl;
-
-  cout << columnStats;
-
+  cout << "epoch ended" << endl;
+  cout << inputStats << endl;
+  cout << columnStats << endl;
+}
+
+void test() {
   // Test
-  auto test_images  = read_mnist_images("./mnist_data/t10k-images-idx3-ubyte");
-  auto test_labels  = read_mnist_labels("./mnist_data/t10k-labels-idx1-ubyte");
   Real score = 0;
   UInt n_samples = 0;
   if(verbosity)
-    cout << "Testing for " << test_labels.size() << " cycles ..." << endl;
-  for(UInt i = 0; i < test_labels.size(); i++) {
+    cout << "Testing for " << dataset.test_labels.size() << " cycles ..." << endl;
+  for(UInt i = 0; i < dataset.test_labels.size(); i++) {
     // Get the input & label
-    UInt *image = test_images[i];
-    UInt label  = test_labels[i];
+    const auto image  = dataset.test_images.at(i);
+    const UInt label  = dataset.test_labels.at(i);
 
     // Compute
     input.setDense( image );
-<<<<<<< HEAD
     //sp.compute(input, false, columns); //TOGGLE
     cp.compute(input, false, columns);
     ClassifierResult result;
     //clsr.compute(sp.getIterationNum(), columns.getFlatSparse(), //TOGGLE
     clsr.compute(cp.iterationNum, columns.getFlatSparse(), 
-=======
-    htm.compute(input, false, cells);
-    ClassifierResult result;
-    clsr.compute(htm.iterationNum, cells.getFlatSparse(),
->>>>>>> 5d17e610
       /* bucketIdxList */   {},
       /* actValueList */    {},
       /* category */        true,
@@ -333,17 +200,28 @@
     // Check results
     for(auto iter : result) {
       if( iter.first == 0 ) {
-          auto *pdf = iter.second;
-          auto max  = std::max_element(pdf->begin(), pdf->end());
-          UInt cls  = max - pdf->begin();
+          const auto *pdf = iter.second;
+          const auto max  = std::max_element(pdf->cbegin(), pdf->cend());
+          const UInt cls  = max - pdf->cbegin();
           if(cls == label)
             score += 1;
           n_samples += 1;
       }
     }
-    if( verbosity and i % 1000 == 0 )
-      cout << "." << flush;
+    if( verbosity && i % 1000 == 0 ) cout << "." << flush;
   }
   if( verbosity ) cout << endl;
-  cout << "Score: " << score / n_samples << endl;
-}+  cout << "Score: " << 100.0 * score / n_samples << "% " << endl;
+}
+
+};  // End class MNIST
+}   // End namespace examples
+
+int main(int argc, char **argv) {
+  examples::MNIST m;
+  m.setup();
+  m.train();
+  m.test();
+
+  return 0;
+}
