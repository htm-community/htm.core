--- conflicted
+++ resolved
@@ -83,21 +83,12 @@
   tInit.stop();
 
   // data for processing input
-<<<<<<< HEAD
   SDR input(enc.dimensions, SDR_sparse_t{});
   SDR outSPglobal(spGlobal.getColumnDimensions(), SDR_sparse_t{});  // active array, output of SP/TM
   SDR outSPlocal(spLocal.getColumnDimensions(), SDR_sparse_t{}); //for SPlocal
   SDR outSP(vector<UInt>{COLS}, SDR_sparse_t{});
   SDR outTM(spGlobal.getColumnDimensions(), SDR_sparse_t{}); 
-  Real res = 0.0; //for anomaly:
-=======
-  SDR input(enc.dimensions);
-  SDR outSPglobal(spGlobal.getColumnDimensions()); // active array, output of SP/TM
-  SDR outSPlocal(spLocal.getColumnDimensions()); //for SPlocal
-  SDR outSP(vector<UInt>{COLS});
-  SDR outTM(spGlobal.getColumnDimensions()); 
   Real an = 0.0f, anLikely = 0.0f; //for anomaly:
->>>>>>> 41f6e086
 
   // Start a stopwatch timer
   printf("starting:  %d iterations.", EPOCHS);
@@ -143,18 +134,9 @@
 
 
     //Anomaly (pure x likelihood)
-<<<<<<< HEAD
-    tAn.start();
-//!    res = an.compute(outSP /*active*/, prevPred_ /*prev predicted*/);
-    tAn.stop();
-
-    tAnLikelihood.start();
-//!    anLikelihood.compute(outSP /*active*/, prevPred_ /*prev predicted*/);
-=======
     an = tm.anomaly;
     tAnLikelihood.start();
     anLikelihood.anomalyProbability(an); //FIXME AnLikelihood is 0.0, probably not working correctly
->>>>>>> 41f6e086
     tAnLikelihood.stop();
 
 
