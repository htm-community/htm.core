--- conflicted
+++ resolved
@@ -22,11 +22,7 @@
         - PLATFORM="linux"
     ## OSX builds take very long to start on OSX
     - os: osx
-<<<<<<< HEAD
       osx_image: xcode8.3 #default
-=======
-      osx_image: xcode8
->>>>>>> 0c4a30a7
       compiler: clang
       env:
         - MATRIX_EVAL="CC=clang && CXX=clang++"
@@ -106,12 +102,7 @@
   - eval "${MATRIX_EVAL}"
   - $CXX --version
   - echo "Installing pip, setuptools, and wheel"
-<<<<<<< HEAD
-  - curl --silent --show-error --retry 5 -O http://releases.numenta.org/pip/1ebd3cb7a5a3073058d0c9552ab074bd/get-pip.py
-  - python get-pip.py --user pip setuptools wheel || exit
-=======
   - pip install  --user pip setuptools wheel || exit
->>>>>>> 0c4a30a7
   - echo "Installing Python dependencies"
   - pip install --use-wheel --user -r bindings/py/requirements.txt --quiet || exit
 
