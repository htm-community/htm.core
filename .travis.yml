--- conflicted
+++ resolved
@@ -15,22 +15,13 @@
           sources:
             - ubuntu-toolchain-r-test
           packages:
-<<<<<<< HEAD
-#            - g++-7.3
-=======
             - g++-7
->>>>>>> 882002bc
             - xsltproc #only for doc transform to html , can be removed
             - python-pip-whl
             - python2.7
             - libboost-all-dev
       env:
-<<<<<<< HEAD
-        - MATRIX_EVAL="CC=gcc-4.8 && CXX=g++-4.8"
-#        - MATRIX_EVAL="CC=gcc-7.3 && CXX=g++-7.3"
-=======
         - MATRIX_EVAL="CC=gcc-7 && CXX=g++-7"
->>>>>>> 882002bc
         - PLATFORM="linux"
 #    ## OSX builds take very long to start on OSX
 #    # moved to CircleCI for OSX
