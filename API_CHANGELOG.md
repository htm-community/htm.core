# Breaking changes to the nupic API

We try to keep API as much as compatible with original [numenta/nupic.core repo](https://github.com/numenta/nupic.core). 
The API is specified in the [API Docs](http://nupic.docs.numenta.org/prerelease/api/index.html) 

## Motivation

We try to remain compatible where possible, to make it easy for the users and programmers to switch/use 
our implementation. And for developers to be easily able to navigate within the (known) codebase. 
Despite of this, sometimes changes need to happen - be it for optimization, removal/replacement of some 
features or implementation detail, etc.


## API breaking changes in this repo

Compared to `Numenta/nupic.core`; the changes here are listed in order from oldest to newest (at the bottom). 

* CapnProto serialization is replaced with binary streams in PR #62.  
Calls to `read()` and `write()` are no longer available. Use `save()` and `load()`. 
`Network(path)` is no longer used to deserialize a path. Use `Network net; net.load(stream);` to deserialize.  
Helpers `SaveToFile(path)` and `LoadFromFile(path)` are used to stream to and from a file using save() 
and load().

* The function `Network::newRegionFromBundle() was replaced with `newRegion(stream, name)` where the stream 
is an input stream reading a file created by region->save(steam)  or region->saveToFile(path).  PR#62

* Removed methods `SpatialPooler::setSynPermTrimThreshold` and  `SpatialPooler::getSynPermTrimThreshold`.
Synapse trimming was an optimization which is no longer possible because of an implementation change. PR #153

* Removed method `SpatialPooler::setSynPermMax` as the maximum permanence is now defined (hardcoded) as
`nupic::algorithms::connections::maxPermancence = 1.0f;` PR #153

* Changed callback `ConnectionsEventHandler::onUpdateSynapsePermanence()`.  Instead of being called
every time a synapses permanence changes, it is now called when a synapse changes connected state,
IE: it is called when a synapses permanence crosses the connected threshold. PR #153

* Removed (private) method `SpatialPooler::updatePermanencesForColumn_(vector<Real> &perm, UInt column,
bool raisePerm = true)`  due to SP implementation now using Connections. PR #153

* SpatialPooler now always applies boosting, even when `learn=false`. PR #206

* Removed methods `SpatialPooler::setSynPermConnected` and `TemporalMemory::setConnectedPermanence`. 
  The connected synapse permanence threshold should instead be given to the constructor or the initialize method. PR #221

* When building with MS Visual Studio 2017, it will build bindings only for Python 3.4 and above.  
  (i.e. No Python 2.7 under Windows)

* Setting dimensions on a region is now optional.  If given, it overrides any region parameters that set 
  the width of the default output buffer.

* The splitter maps (and the LinkPolicy that creates them) were removed.  These were used as a way to 
re-arrange bits in the input buffer based on user defined patterns. However, thinking about how this 
works in biology, the neurons make connections to the synapse of other neurons. There is no order or 
pattern involved and in fact it needs to be fairly random as to how the neurons connect. It is the 
job of the Spatial Pooler to simulate that set of random connections. So in effect, any re-mapping 
of bits by a splitter map prior to being presented to the Spatial Pooler should have no affect on 
functionality. This is probably why this feature was not used anyplace except in the unit tests.
As a side-effect of this change, the LinkType and LinkParam parameters in the Network.Link( ) call 
are ignored.  PR #271

* Removed all matrix libraries.  Use the `Connections` class instead.  PR #169

* Removed `void SpatialPooler::stripUnlearnedColumns()` as unused and not useful (did not effectively remove any columns). PR #286 

* Changed SDRClassifier::compute() signature to take parameter `ClassifierResult& result`, instead of a raw pointer. PR #301

* Rewrote ScalarEncoder API, all code using it needs to be rewritten. PR #314

<<<<<<< HEAD
* Removed old `TP` (Temporal Pooler, `Cells4.hpp`) as it was not maintained, users should default to `TemporalMemory, TM`. 
  With this we are also removing `BacktrackingTM` (and its NetworkAPI Region), which was based on TP. BackTM had slightly better
  anomaly scores results (+5% compared to TM), but did not have complete tests and verified (peer-reviewed) functionality. PR #356
=======
* Connections class must be initialized with a connectedPermanence.  Methods
`Connections::computeActivity` and `Connections::raisePermanencesToThreshold` no
longer accept a synapse permanence threshold argument.
>>>>>>> 65e0272f
<|MERGE_RESOLUTION|>--- conflicted
+++ resolved
@@ -66,12 +66,10 @@
 
 * Rewrote ScalarEncoder API, all code using it needs to be rewritten. PR #314
 
-<<<<<<< HEAD
 * Removed old `TP` (Temporal Pooler, `Cells4.hpp`) as it was not maintained, users should default to `TemporalMemory, TM`. 
   With this we are also removing `BacktrackingTM` (and its NetworkAPI Region), which was based on TP. BackTM had slightly better
   anomaly scores results (+5% compared to TM), but did not have complete tests and verified (peer-reviewed) functionality. PR #356
-=======
+
 * Connections class must be initialized with a connectedPermanence.  Methods
 `Connections::computeActivity` and `Connections::raisePermanencesToThreshold` no
-longer accept a synapse permanence threshold argument.
->>>>>>> 65e0272f
+longer accept a synapse permanence threshold argument. PR #305