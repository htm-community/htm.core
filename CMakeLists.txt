--- conflicted
+++ resolved
@@ -81,13 +81,7 @@
 set(core_library   nupic_core)
 add_subdirectory(src)
 
-<<<<<<< HEAD
-# if (PYTHON2_BUILD OR PYTHON3_BUILD)
-#   add_subdirectory(bindings/py/cpp_src)
-# endif()
-=======
 string(REGEX MATCH "Python" match ${BINDING_BUILD})
 if(match)
   add_subdirectory(bindings/py/cpp_src)
-endif()
->>>>>>> 55488272
+endif()