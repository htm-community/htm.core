#---------------------------------#
#      general configuration      #
#---------------------------------#

# version format
version: 0.3.0.{build}

branches:
  except:
    - gh-pages

skip_commits:
  # Add [av skip] to commit messages to skip AppVeyor building
  # Add [ci skip] to skip Travis and AppVeyor building
  message: /\[av skip\]/

#---------------------------------#
#    environment configuration    #
#---------------------------------#

# http://www.appveyor.com/docs/environment-variables
# http://www.appveyor.com/docs/installed-software

init:
  - git config --global core.autocrlf input

clone_folder: c:\projects\nupic-core
clone_depth: 50

# Can't have a shallow clone because the CMake process will be
# calling into git to write the current SHA into the binaries.
shallow_clone: false

environment:
  COMPILER_FAMILY: GCC
  AWS_ACCESS_KEY_ID:
    secure: /9U0mCHp3k1U8Y5CY/kDqwCKG2gqchG/T/UlVWo8SME=
  AWS_SECRET_ACCESS_KEY:
    secure: /8wO17Gir0XAiecJkHeE3jxOJzvyl0+uWcl7BKCuN0FC795golsL8905VmNuRl1o
  PYPI_USERNAME: numenta
  PYPI_PASSWORD:
    secure: UgABryPYZg823OcD1XRosA==

  matrix:
    # Win64-gcc
    - PYTHON_VERSION: "2.7.9"
      PYTHON_ARCH: "64"
      PYTHONHOME: "C:\\Python27-x64"
      NC_CMAKE_GENERATOR: "MinGW Makefiles"
      mingwpy_archive_name: mingwpy_amd64_vc90.7z
      libpython_archive_name: libpython-cp27-none-win_amd64.7z
      external_static_subdir: "windows64-gcc"
      wheel_name_suffix: "win_amd64"

    # Win32-gcc
    - PYTHON_VERSION: "2.7.9"
      PYTHON_ARCH: "32"
      PYTHONHOME: "C:\\Python27"
      NC_CMAKE_GENERATOR: "MinGW Makefiles"
      mingwpy_archive_name: mingwpy_win32_vc90.7z
      libpython_archive_name: libpython-cp27-none-win32.7z
      external_static_subdir: "windows32-gcc"
      wheel_name_suffix: "win32"

#    # Win64-Visual Studio
#    - PYTHON_VERSION: "2.7.9"
#      PYTHON_ARCH: "64"
#      PYTHONHOME: "C:\\Python27-x64"
#      NC_CMAKE_GENERATOR: "Visual Studio 14 2015 Win64"
#      external_static_subdir: "windows64"
#      wheel_name_suffix: "win_amd64"


matrix:
  allow_failures:
    # Checking if Visual Studio build is possible
    - NC_CMAKE_GENERATOR: "Visual Studio 14 2015 Win64"


#---------------------------------#
#       build configuration       #
#---------------------------------#

# configuration values must be compatible with CMAKE_BUILD_TYPE: Debug or Release
configuration: Release

# To work around issue #913, we're getting mingwpy toolchain from bitbucket,
# which apparently imposes bandwidth limitations, so we need to cache those
# artifacts
#
# NOTE apparently, saving cache is disabled in Pull Request buids per
# http://help.appveyor.com/discussions/problems/4048-build-cache-not-restored
cache:
  - C:\%mingwpy_archive_name%
  - C:\%libpython_archive_name%


install:
  - set NUPIC_DEPLOYMENT_BUILD=1

  - set NUPIC_CORE=c:\projects\nupic-core
  - set NUPIC_CORE_DIR=%NUPIC_CORE%\build\release #FIXME can be removed? not used anywhere
  - set EXTERNAL_WINDOWS_DIR=%NUPIC_CORE%\external\%external_static_subdir%

  - set ARTIFACTS_DIR=%NUPIC_CORE%\build\artifacts
  - for /f %%i in ('type VERSION') do set BINDINGS_VERSION=%%i
  - echo Binding version = %BINDINGS_VERSION%

  - set PYTHONPATH=%PYTHONHOME%
  - set PATH=%PYTHONHOME%\Scripts;%PYTHONHOME%;%PATH%

  # Make unix-compatible patch.exe available to the build by copying it from
  # Git\usr\bin (that we remove from PATH) to another directory and adding it to
  # PATH; the reason we copy it is that logic below removes
  # C:\Program Files\Git\usr\bin from Path to avoid build issue resulting from
  # sh.exe being on the path.
  - mkdir "C:\Program Files\PatchFromGit"
  - ps: copy "C:\Program Files\Git\usr\bin\patch.exe" "C:\Program Files\PatchFromGit"
  - ps: copy "C:\Program Files\Git\usr\bin\msys*.dll" "C:\Program Files\PatchFromGit"
  - set PATH=C:\Program Files\PatchFromGit;%PATH%

  - echo %PATH%

  #
  # Install Python 2.7.x, Pip, Wheel, and NumPy
<<<<<<< HEAD
  - cd %NUPIC_CORE%\ci\appveyor
=======
  #
  - cd %REPO_DIR%\ci\appveyor
>>>>>>> 2db5b87f
  - ps: .\install_python_pip.ps1

  #
  # Install mingwpy toolchain
  #
  - ECHO "Installing MinGW toolchain for Python"
  # This would have been easier, but was resulting in issue #913
  #- cmd: "%PYTHONHOME%\\Scripts\\pip.exe install -i https://pypi.anaconda.org/carlkl/simple mingwpy

  # Reference: https://bitbucket.org/carlkl/mingw-w64-for-python/downloads/mingwpy-2015-04-readme.md

  # List contents of C:\ to help debug caching of the artifacts
  - DIR C:\

  - ps: $dwntool=New-Object System.Net.WebClient

  - ECHO "Installing MinGW-w64 for Python via archive %mingwpy_archive_name%:"
  - ps: if (-Not (Test-Path "C:\\$env:mingwpy_archive_name")) { $dwntool.DownloadFile("https://bitbucket.org/carlkl/mingw-w64-for-python/downloads/$env:mingwpy_archive_name", "C:\\$env:mingwpy_archive_name") } else { Write-Host "Found" $env:mingwpy_archive_name "in cache." }
  - 7z x C:\%mingwpy_archive_name% -oC:\ > null

  - ECHO "Installing MinGW-w64 Python 2.7.x libs via archive %libpython_archive_name% into %PYTHONHOME%:"
  - ps: if (-Not (Test-Path "C:\\$env:libpython_archive_name")) { $dwntool.DownloadFile("https://bitbucket.org/carlkl/mingw-w64-for-python/downloads/$env:libpython_archive_name", "C:\\$env:libpython_archive_name") } else { Write-Host "Found" $env:libpython_archive_name "in cache." }
  - 7z x C:\%libpython_archive_name% -o%PYTHONHOME%\ > null

  - set PATH=C:\mingwpy\bin;%PATH%

  - cmd: "where g++"

  # Setup MinGW GCC as a valid distutils compiler
  - cp %EXTERNAL_WINDOWS_DIR%\bin\distutils.cfg %PYTHONHOME%\Lib\distutils\distutils.cfg

  # Check that we have the expected version and architecture for Python
  - "python --version"
  - "where python"
  - "python -c \"import struct; print(struct.calcsize('P') * 8)\""

  # It's useful to know our cmake version
  - cmd: where cmake
  - cmd: cmake --version

  # Check NumPy, etc. installed correctly
  - cmd: pip list

  - cd %NUPIC_CORE%
  - mkdir %NUPIC_CORE%\build\
  - mkdir %NUPIC_CORE%\build\release
  - mkdir %NUPIC_CORE%\build\scripts

  # Remove sh.exe from the paths (CMake doesn't like it)
  - set PATH=%PATH:C:\Program Files (x86)\Git\bin;=%
  - set PATH=%PATH:C:\Program Files\Git\usr\bin;=%
  - set PATH=%PATH:C:\MinGW\msys\1.0\bin;=%


  # Verify that patch command is available
  - "where patch"

  # Fake KJ-Async and Capnp-RPC libs, not needed in Lite mode
  # http://www.cmake.org/Wiki/CmakeMingw
  - cd %NUPIC_CORE%\build\scripts
  - cmake -G "%NC_CMAKE_GENERATOR%"
<<<<<<< HEAD
      -DCMAKE_BUILD_TYPE=Release
      -DCMAKE_INSTALL_PREFIX=%NUPIC_CORE%\build\release
      -DPY_EXTENSIONS_DIR=%NUPIC_CORE%\bindings\py\nupic\bindings
      %NUPIC_CORE%
=======
      -DCMAKE_BUILD_TYPE=%configuration%
      -DCMAKE_INSTALL_PREFIX=%REPO_DIR%\build\release
      -DPY_EXTENSIONS_DIR=%REPO_DIR%\bindings\py\nupic\bindings
      %REPO_DIR%
>>>>>>> 2db5b87f


build_script:
  - cd %NUPIC_CORE%\build\scripts

  # Run build, using portable, toolchain-agnostic mechanism to start it
<<<<<<< HEAD
  - cmake.exe --build "%NUPIC_CORE%\build\scripts" --target install --config Release
=======
  - cmake.exe --build "%REPO_DIR%\build\scripts" --target install --config %configuration%
>>>>>>> 2db5b87f

  - cd %NUPIC_CORE%

  - python setup.py sdist bdist bdist_wheel

  # Copy final wheel to NUPIC_CORE, so that AppVeyor can see it as an artifact
  - ps: copy .\bindings\py\dist\nupic.bindings-$env:BINDINGS_VERSION-cp27-none-$env:wheel_name_suffix.whl .

  # Copy final wheel, to appropriately named wheel for use with NuPIC
  # iterative builds (via nupic\.nupic_modules long-SHA reference).
  # Ties in with this Pip regex;
  # https://github.com/pypa/pip/blob/develop/pip/wheel.py#L616
  - ps: copy .\nupic.bindings-$env:BINDINGS_VERSION-cp27-none-$env:wheel_name_suffix.whl .\nupic.bindings-$env:BINDINGS_VERSION.$env:APPVEYOR_REPO_COMMIT-cp27-none-$env:wheel_name_suffix.whl

after_build:
  - mkdir %ARTIFACTS_DIR%

  # legacy binary tests
  - cd %NUPIC_CORE%\build\release\bin
  - connections_performance_test.exe
  - cpp_region_test.exe
  - helloregion.exe
  - hello_sp_tp.exe
  - prototest.exe
  - unit_tests.exe --gtest_output=xml:%ARTIFACTS_DIR%\unit_tests_report.xml
  - cd %NUPIC_CORE%
  - python setup.py test

# Disable automatic tests
test: off

artifacts:
  # Non-recursive search in build folder for Wheels
  - path: '*.whl'

on_success:
  # Github tagged builds
  - cmd: echo "executing on_success"
  - ps: >-
      If ($env:APPVEYOR_REPO_TAG -eq "true" -or $env:APPVEYOR_REPO_TAG -eq "True") {
        Write-Host "Uploading bindings to PYPI"
        pip install httplib requests twine --upgrade
        twine upload -u $env:PYPI_USERNAME -p $env:PYPI_PASSWORD -r pypi $env:NUPIC_CORE\bindings\py\dist\nupic.bindings-$env:BINDINGS_VERSION-cp27-none-$env:wheel_name_suffix.whl
      }

deploy:
  # Iterative builds
  - provider: S3
    access_key_id: AKIAIGHYSEHV3WFKOWNQ
    secret_access_key:
      secure: /8wO17Gir0XAiecJkHeE3jxOJzvyl0+uWcl7BKCuN0FC795golsL8905VmNuRl1o
    bucket: "artifacts.numenta.org"
    region: us-west-2
    set_public: true
    artifact: "nupic.bindings-$(BINDINGS_VERSION).$(APPVEYOR_REPO_COMMIT)-cp27-none-$(wheel_name_suffix).whl"
    folder: "numenta/nupic.core/releases/nupic.bindings"
    on:
      branch: master<|MERGE_RESOLUTION|>--- conflicted
+++ resolved
@@ -123,12 +123,8 @@
 
   #
   # Install Python 2.7.x, Pip, Wheel, and NumPy
-<<<<<<< HEAD
+  #
   - cd %NUPIC_CORE%\ci\appveyor
-=======
-  #
-  - cd %REPO_DIR%\ci\appveyor
->>>>>>> 2db5b87f
   - ps: .\install_python_pip.ps1
 
   #
@@ -190,28 +186,17 @@
   # http://www.cmake.org/Wiki/CmakeMingw
   - cd %NUPIC_CORE%\build\scripts
   - cmake -G "%NC_CMAKE_GENERATOR%"
-<<<<<<< HEAD
-      -DCMAKE_BUILD_TYPE=Release
+      -DCMAKE_BUILD_TYPE=%configuration%
       -DCMAKE_INSTALL_PREFIX=%NUPIC_CORE%\build\release
       -DPY_EXTENSIONS_DIR=%NUPIC_CORE%\bindings\py\nupic\bindings
       %NUPIC_CORE%
-=======
-      -DCMAKE_BUILD_TYPE=%configuration%
-      -DCMAKE_INSTALL_PREFIX=%REPO_DIR%\build\release
-      -DPY_EXTENSIONS_DIR=%REPO_DIR%\bindings\py\nupic\bindings
-      %REPO_DIR%
->>>>>>> 2db5b87f
 
 
 build_script:
   - cd %NUPIC_CORE%\build\scripts
 
   # Run build, using portable, toolchain-agnostic mechanism to start it
-<<<<<<< HEAD
-  - cmake.exe --build "%NUPIC_CORE%\build\scripts" --target install --config Release
-=======
-  - cmake.exe --build "%REPO_DIR%\build\scripts" --target install --config %configuration%
->>>>>>> 2db5b87f
+  - cmake.exe --build "%NUPIC_CORE%\build\scripts" --target install --config %configuration%
 
   - cd %NUPIC_CORE%
 
