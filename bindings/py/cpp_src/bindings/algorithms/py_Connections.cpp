--- conflicted
+++ resolved
@@ -97,30 +97,12 @@
     py_Connections.def("reset", &Connections::reset);
 
     py_Connections.def("computeActivity",
-<<<<<<< HEAD
-        [](Connections &self, SDR &activePresynapticCells) {
+        [](Connections &self, SDR &activePresynapticCells, bool learn=true) {
             // Call the C++ method.
-            auto activeConnectedSynapses = self.computeActivity(activePresynapticCells.getSparse());
+            auto activeConnectedSynapses = self.computeActivity(activePresynapticCells.getSparse(), learn);
             // Wrap vector in numpy array.
             return py::array(activeConnectedSynapses.size(),
                              activeConnectedSynapses.data());
-=======
-        [](Connections &self, SDR &activePresynapticCells, bool learn=true) {
-            // Allocate buffer to return & make a python destructor object for it.
-            auto activeConnectedSynapses =
-                new std::vector<SynapseIdx>( self.segmentFlatListLength(), 0u );
-            auto destructor = py::capsule( activeConnectedSynapses,
-                [](void *dataPtr) {
-                    delete reinterpret_cast<std::vector<SynapseIdx>*>(dataPtr); });
-            
-	    // Call the C++ method.
-            self.computeActivity(*activeConnectedSynapses, activePresynapticCells.getSparse(), learn);
-            
-	    // Wrap vector in numpy array.
-            return py::array(activeConnectedSynapses->size(),
-                             activeConnectedSynapses->data(),
-                             destructor);
->>>>>>> 6475fba9
         },
 R"(Returns numActiveConnectedSynapsesForSegment)");
 
@@ -130,23 +112,12 @@
             auto activePotentialSynapses =
                 new std::vector<SynapseIdx>( self.segmentFlatListLength(), 0u );
             auto potentialDestructor = py::capsule( activePotentialSynapses,
-<<<<<<< HEAD
                 [](void *dataPtr) { 
 		delete reinterpret_cast<std::vector<SynapseIdx>*>(dataPtr);});
             // Call the C++ method.
             auto activeConnectedSynapses = self.computeActivity(*activePotentialSynapses,
-                                            activePresynapticCells.getSparse());
-=======
-                [](void *dataPtr) {
-                    delete reinterpret_cast<std::vector<SynapseIdx>*>(dataPtr); });
-            
-	    // Call the C++ method.
-            self.computeActivity(*activeConnectedSynapses, 
-			         *activePotentialSynapses,
-                                 activePresynapticCells.getSparse(),
-				 learn);
-
->>>>>>> 6475fba9
+                                            activePresynapticCells.getSparse(), 
+					    learn);
             // Wrap vector in numpy array.
             return py::make_tuple(
                     py::array(activeConnectedSynapses.size(),
