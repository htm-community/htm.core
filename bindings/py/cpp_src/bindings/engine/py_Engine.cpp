/* ---------------------------------------------------------------------
 * HTM Community Edition of NuPIC
 * Copyright (C) 2018, Numenta, Inc.
 *
 * This program is free software: you can redistribute it and/or modify
 * it under the terms of the GNU Affero Public License version 3 as
 * published by the Free Software Foundation.
 *
 * This program is distributed in the hope that it will be useful,
 * but WITHOUT ANY WARRANTY; without even the implied warranty of
 * MERCHANTABILITY or FITNESS FOR A PARTICULAR PURPOSE.
 * See the GNU Affero Public License for more details.
 *
 * You should have received a copy of the GNU Affero Public License
 * along with this program.  If not, see http://www.gnu.org/licenses.
 *
 * Author: @chhenning, 2018
 * --------------------------------------------------------------------- */

/** @file
PyBind11 bindings for Engine classes
*/


#include <bindings/suppress_register.hpp>  //include before pybind11.h
#include <pybind11/pybind11.h>
#include <pybind11/iostream.h>
#include <pybind11/operators.h>
#include <pybind11/numpy.h>
#include <pybind11/stl.h>

#include <htm/os/Timer.hpp>

#include <htm/ntypes/Array.hpp>

#include <htm/engine/Link.hpp>
#include <htm/engine/Network.hpp>
#include <htm/engine/Region.hpp>
#include <htm/engine/Input.hpp>
#include <htm/engine/Spec.hpp>
#include <htm/types/Sdr.hpp>
#include <plugin/PyBindRegion.hpp>
#include <plugin/RegisteredRegionImplPy.hpp>

namespace py = pybind11;
using namespace htm;

namespace htm_ext
{

    typedef std::shared_ptr<Region> Region_Ptr_t;

    void init_Engine(py::module& m)
    {
        ///////////////////
        // Dimensions
        ///////////////////

        py::class_<Dimensions> py_Dimensions(m, "Dimensions");

        // constructors
        py_Dimensions.def(py::init<>())
            .def(py::init<std::vector<UInt>>())
            .def(py::init<UInt>())
            .def(py::init<UInt, UInt>())
            .def(py::init<UInt, UInt, UInt>());

        // members
        py_Dimensions.def("getCount", &Dimensions::getCount)
            .def("size", &Dimensions::size)
            .def("isUnspecified", &Dimensions::isUnspecified)
            .def("isDontcare", &Dimensions::isDontcare)
            .def("isSpecified", &Dimensions::isSpecified)
            .def("isInvalid", &Dimensions::isInvalid)
            .def("toString", &Dimensions::toString, "", py::arg("humanReadable") = true)
            ;

        // operator overloading
        py_Dimensions.def(py::self == py::self)
            .def(py::self != py::self);

        // python slots
        py_Dimensions.def("__str__", &Dimensions::toString)
            .def("__repr__", &Dimensions::toString);

        ///////////////////
        // Array
        ///////////////////

        // The Array object will be presented to python as a Buffer object.
        // To create from a numpy array, use
        //      a = Array(numpy_array)
        //    optional parameter copy = False to avoid copying.
        //
        //     can be cast to a numPy object for direct access.
        //      np.array(this_instance)
        //     optional parameter copy = False to avoid copying.

        py::class_<Array>(m, "Array", py::buffer_protocol())
            .def_buffer([](Array &m) -> py::buffer_info {
                if (!m.has_buffer())
                    throw std::runtime_error("Array object is not initalized.");
                /* determine the Python struct-style format descriptor, see pybind11/buffer_info.h */
                std::string fmt;
                if      (m.getType() == NTA_BasicType_Int32)  fmt = py::format_descriptor<Int32>::format();
                else if    (m.getType() == NTA_BasicType_UInt32) fmt = py::format_descriptor<UInt32>::format();
                else if    (m.getType() == NTA_BasicType_Int64)  fmt = py::format_descriptor<Int64>::format();
                else if    (m.getType() == NTA_BasicType_UInt64) fmt = py::format_descriptor<UInt64>::format();
                else if    (m.getType() == NTA_BasicType_Real32) fmt = py::format_descriptor<Real32>::format();
                else if    (m.getType() == NTA_BasicType_Real64) fmt = py::format_descriptor<Real64>::format();
                else if    (m.getType() == NTA_BasicType_Bool)   fmt = py::format_descriptor<bool>::format();
                else  fmt =  py::format_descriptor<Byte>::format();  /* for Byte and SDR data */
                return py::buffer_info(
                    m.getBuffer(),                            /* Pointer to buffer */
                    BasicType::getSize(m.getType()),          /* Size of one scalar */
                    fmt,                                      /* Python struct-style format descriptor */
                    1,                                        /* Number of dimensions */
                    { m.getCount() },                         /* Buffer dimensions */
                    { BasicType::getSize(m.getType())}        /* Strides (in bytes) for each index */
                );
            })
            .def("__init__", [](Array &m, py::buffer b, bool copy){
                py::buffer_info info = b.request();  /* Request a buffer descriptor from Python */
                if (info.ndim != 1)
                    throw std::runtime_error("Expected a one dimensional array!");
                size_t size = static_cast<size_t>(info.shape[0]);
                NTA_BasicType type;
                if      (((info.format == "i") || (info.format == "l") ) && info.itemsize == 4) type = NTA_BasicType_Int32;
                else if (((info.format == "I") || (info.format == "L") ) && info.itemsize == 4) type = NTA_BasicType_UInt32;
                else if ((info.format == "l") || (info.format == "q") ) type = NTA_BasicType_Int64;
                else if ((info.format == "L") || (info.format == "Q") ) type = NTA_BasicType_UInt64;
                else if (info.format == "f") type = NTA_BasicType_Real32;
                else if (info.format == "d") type = NTA_BasicType_Real64;
                else if (info.format == py::format_descriptor<bool>::format()) type = NTA_BasicType_Bool;
                else if (info.format == py::format_descriptor<Byte>::format()) type = NTA_BasicType_Byte;
                else NTA_THROW << "Unexpected data type in the array!  info.format=" << info.format;
                // for info.format codes, see https://docs.python.org/3.7/library/array.html

                if (copy) {
                    new(&m) Array(type);
                    m.allocateBuffer(size);
                    std::memcpy(m.getBuffer(), info.ptr, size*info.itemsize);
                }
                else
                    new (&m) Array(type, info.ptr, info.shape[0]);
            }, py::arg("b"), py::arg("copy")=true)
            .def(py::init<>(),           "Create an empty Array object.")
            .def("zeroBuffer", &Array::zeroBuffer, "Fills array with zeros")
            .def("getCount", &Array::getCount, "Returns the number of elements.")

            // boolean functions to determine the type of value in the Array
            .def("getType", &Array::getType, "Returns an enum representing the data type.")
            .def("isInt32",  [](const Array &self) { return self.getType() == NTA_BasicType_Int32; })
            .def("isUInt32", [](const Array &self) { return self.getType() == NTA_BasicType_UInt32; })
            .def("isInt64",  [](const Array &self) { return self.getType() == NTA_BasicType_Int64; })
            .def("isUInt64", [](const Array &self) { return self.getType() == NTA_BasicType_UInt64; })
            .def("isReal32", [](const Array &self) { return self.getType() == NTA_BasicType_Real32; })
            .def("isReal64", [](const Array &self) { return self.getType() == NTA_BasicType_Real64; })
            .def("isBool",   [](const Array &self) { return self.getType() == NTA_BasicType_Bool; })
            .def("isSDR",    [](const Array &self) { return self.getType() == NTA_BasicType_SDR; })
            .def(py::pickle(
                [](const Array& self) {
                    std::stringstream ss;
                    self.save(ss);
                    return py::bytes(ss.str());
                },
                [](const py::bytes& s) {
                    std::istringstream ss(s);
                    Array self;
                    self.load(ss);
                    return self;
            }))
            .def("__init__", [](Array &m, SDR* sdr, bool copy){
                NTA_CHECK(sdr != NULL) << "SDR pointer is null.";
                if (copy) {
                    new(&m) Array(*sdr); // makes a copy of the SDR
                }
                else {
                  new (&m) Array();
                    m.setBuffer(*sdr);   // Does not copy the SDR.
                }
              }, "Create an Array object from an SDR object.", 
                 py::arg("sdr"), py::arg("copy")=true)
            .def("getSDR", [](Array& self){ return self.getSDR(); 
              },  "Returns an SDR object if the Array contains type SDR.");






        ///////////////////
        // Link
        ///////////////////
        py::class_<Link, std::shared_ptr<Link>> py_Link(m, "Link");

        // constructors
        py_Link.def(py::init<>())
            .def(py::init<const std::string&, const std::string&
                , const std::string&, const std::string&
                , const std::string&, const std::string&
                , size_t>()
                , ""
                , py::arg("linkType"), py::arg("linkParams")
                , py::arg("srcRegionName"), py::arg("destRegionName")
                , py::arg("srcOutputName") = "", py::arg("destInputName") = ""
                , py::arg("propagationDelay") = 0);

                // member functions
        py_Link.def("toString", &Link::toString);
        py_Link.def("getDestRegionName", &Link::getDestRegionName);
        py_Link.def("getSrcRegionName",  &Link::getSrcRegionName);
        py_Link.def("getSrcOutputName",  &Link::getSrcOutputName);
        py_Link.def("getDestInputName",  &Link::getDestInputName);
        py_Link.def("getLinkType",       &Link::getLinkType);



        ///////////////////
        // Spec
        ///////////////////
        py::class_<Spec> py_Spec(m, "Spec");




        ///////////////////
        // Region
        ///////////////////

        py::class_<Region, std::shared_ptr<Region>> py_Region(m, "Region");

        py_Region.def("getName", &Region::getName)
            .def("getType", &Region::getType)
            .def("getDimensions", &Region::getDimensions)
            .def("setDimensions", &Region::setDimensions)
            .def("getInputDimensions", &Region::getInputDimensions)
            .def("getOutputDimensions", &Region::getOutputDimensions)
            .def("setInputDimensions", &Region::setInputDimensions)
            .def("setOutputDimensions", &Region::setOutputDimensions)
            .def("getOutputElementCount", &Region::getNodeOutputElementCount)
            .def("getInputElementCount", &Region::getNodeInputElementCount)
            .def("askImplForOutputDimensions", &Region::askImplForOutputDimensions)
            .def("askImplForInputDimensions", &Region::askImplForInputDimensions);
<<<<<<< HEAD
						
			py_Region.def("getInputArray", &Region::getInputData)
			      .def("getOutputArray", &Region::getOutputData)
						.def("setInputArray", [](Region& r, const std::string& name, py::buffer& b)
						{ 
							py::buffer_info info = b.request();  /* Request a buffer descriptor from Python */
							if (info.ndim != 1)
								throw std::runtime_error("Expected a one dimensional array!");
							size_t size = static_cast<size_t>(info.shape[0]);
							NTA_BasicType type;
							if      (((info.format == "i") || (info.format == "l") ) && info.itemsize == 4) type = NTA_BasicType_Int32;
							else if (((info.format == "I") || (info.format == "L") ) && info.itemsize == 4) type = NTA_BasicType_UInt32;
							else if ((info.format == "l") || (info.format == "q") ) type = NTA_BasicType_Int64;
							else if ((info.format == "L") || (info.format == "Q") ) type = NTA_BasicType_UInt64;
							else if (info.format == "f") type = NTA_BasicType_Real32;
							else if (info.format == "d") type = NTA_BasicType_Real64;
							else if (info.format == py::format_descriptor<bool>::format()) type = NTA_BasicType_Bool;
							else if (info.format == py::format_descriptor<Byte>::format()) type = NTA_BasicType_Byte;
			        else NTA_THROW << "setInputArray(): Unexpected data type in the array!  info.format=" << info.format;
			        // for info.format codes, see https://docs.python.org/3.7/library/array.html
							Array s(type, info.ptr, size);
							std::cout << "src: " << s << std::endl;

							r.setInputData(name, s);
						});


			py_Region.def("getParameterInt32", &Region::getParameterInt32)
	      .def("getParameterUInt32", &Region::getParameterUInt32)
				.def("getParameterInt64",  &Region::getParameterInt64)
				.def("getParameterUInt64", &Region::getParameterUInt64)
				.def("getParameterReal32", &Region::getParameterReal32)
				.def("getParameterReal64", &Region::getParameterReal64)
				.def("getParameterBool",   &Region::getParameterBool)
				.def("getParameterString", &Region::getParameterString)
				.def("getParameterArray", &Region::getParameterArray);

			py_Region.def("executeCommand", &Region::executeCommand);

			py_Region.def("getParameterArrayCount", &Region::getParameterArrayCount);

			py_Region.def("setParameterInt32", &Region::setParameterInt32)
	      .def("setParameterUInt32", &Region::setParameterUInt32)
				.def("setParameterInt64",  &Region::setParameterInt64)
				.def("setParameterUInt64", &Region::setParameterUInt64)
				.def("setParameterReal32", &Region::setParameterReal32)
				.def("setParameterReal64", &Region::setParameterReal64)
				.def("setParameterBool",   &Region::setParameterBool)
				.def("setParameterString", &Region::setParameterString)
				.def("setParameterArray",  &Region::setParameterArray);
			
			
=======
                        
        py_Region.def("getInputArray", &Region::getInputData)
            .def("getOutputArray", &Region::getOutputData)
            .def("setInputArray", [](Region& r, const std::string& name, py::buffer& b)
            { 
                py::buffer_info info = b.request();  /* Request a buffer descriptor from Python */
                if (info.ndim != 1)
                    throw std::runtime_error("Expected a one dimensional array!");
                size_t size = static_cast<size_t>(info.shape[0]);
                NTA_BasicType type;
                if      (((info.format == "i") || (info.format == "l") ) && info.itemsize == 4) type = NTA_BasicType_Int32;
                else if (((info.format == "I") || (info.format == "L") ) && info.itemsize == 4) type = NTA_BasicType_UInt32;
                else if ((info.format == "l") || (info.format == "q") ) type = NTA_BasicType_Int64;
                else if ((info.format == "L") || (info.format == "Q") ) type = NTA_BasicType_UInt64;
                else if (info.format == "f") type = NTA_BasicType_Real32;
                else if (info.format == "d") type = NTA_BasicType_Real64;
                else if (info.format == py::format_descriptor<bool>::format()) type = NTA_BasicType_Bool;
                else if (info.format == py::format_descriptor<Byte>::format()) type = NTA_BasicType_Byte;
                else NTA_THROW << "setInputArray(): Unexpected data type in the array!  info.format=" << info.format;
                // for info.format codes, see https://docs.python.org/3.7/library/array.html
                Array s(type, info.ptr, size);
                std::cout << "src: " << s << std::endl;

                r.setInputData(name, s);
            });


        py_Region.def("getParameterInt32", &Region::getParameterInt32)
            .def("getParameterUInt32", &Region::getParameterUInt32)
            .def("getParameterInt64",  &Region::getParameterInt64)
            .def("getParameterUInt64", &Region::getParameterUInt64)
            .def("getParameterReal32", &Region::getParameterReal32)
            .def("getParameterReal64", &Region::getParameterReal64)
            .def("getParameterBool",   &Region::getParameterBool)
            .def("getParameterString", &Region::getParameterString)
            .def("getParameterArray", &Region::getParameterArray);

        py_Region.def("getParameterArrayCount", &Region::getParameterArrayCount);

        py_Region.def("setParameterInt32", &Region::setParameterInt32)
            .def("setParameterUInt32", &Region::setParameterUInt32)
            .def("setParameterInt64",  &Region::setParameterInt64)
            .def("setParameterUInt64", &Region::setParameterUInt64)
            .def("setParameterReal32", &Region::setParameterReal32)
            .def("setParameterReal64", &Region::setParameterReal64)
            .def("setParameterBool",   &Region::setParameterBool)
            .def("setParameterString", &Region::setParameterString)
            .def("setParameterArray",  &Region::setParameterArray);
                
                
        py_Region.def("executeCommand", [](Region& r, const std::string& command, py::args args)
        {
            // Note: The arguments to executeCommand( ) must be convertable to a string.
            //            The Region implementation must know how to handle the command you are requesting.
            //             So it must implement executeCommand( ) and handle the command string.
            //             For an example, see TestNode, VectorFileSensor and VectorFileEffector regions.
            std::vector<std::string> v_args;
            //std::cout << "command: " << command << std::endl;
            v_args.push_back(command);
            for (size_t i = 0; i < args.size(); ++i)
            {
                auto arg = args[i];
                std::string s = py::str(arg);
                //std::cout << "arg: " << s << std::endl;
                v_args.push_back(s);
            }
            std::string result = r.executeCommand(v_args);
            //std::cout << "result: " << result << std::endl;
            return result;
        });
            
>>>>>>> eef7be6b
        py_Region.def("__setattr__", [](Region& r, const std::string& Name, py::dict& d)
        {
            //r.python_attributes.insert(std::pair<std::string, py::object>(Name, d));
        });


        py_Region.def("__setattr__", [](Region& r, py::args args)
        {
            for (size_t i = 0; i < args.size(); ++i)
            {
                auto arg = args[i];
                std::string as_string = py::str(arg.get_type());

                if (py::isinstance<py::str>(arg))
                {
                    auto str = arg.cast<std::string>();
                }
                else if (py::isinstance<py::dict>(arg))
                {
                    auto dict = arg.cast<std::map<std::string, std::string>>();
                }
            }
        });



        py_Region.def("__getattr__", [](const Region& r, py::args args)
        {
            for (size_t i = 0; i < args.size(); ++i)
            {
                auto arg = args[i];
                std::string as_string = py::str(arg.get_type());

                if (py::isinstance<py::str>(arg))
                {
                    std::stringstream ss;
                    ss << "Attribute " << arg.cast<std::string>() << " not found";

                    throw std::runtime_error(ss.str());
                }
                else
                {
                    throw std::runtime_error("Unknown attribute.");
                }
            }
        });


        // TODO: do we need a function like getSelf()?
        //    This is used to allow python apps to access the python written region implimentations
        //    so they can call arbitrary functions on them.
        //    This breaks the plugin API such that apps or regions implemented in C++ or any other
        //    language will not work.  Recommend using getParameter, setParmeter and setParameterArray
        //    or executeCommand to accomplish the same objectives...not very clean but it works cross languages.
        //    Alternative is to add a new feature to accomplish this with more style.
        //py_Region.def("getSelf", [](const Region& self)
        //{
        //    return self.getParameterHandle("self");
        //});





        ///////////////////
        // Network
        ///////////////////

        py::class_<Network> py_Network(m, "Network");

        // constructors
        py_Network.def(py::init<>())
            .def(py::init<std::string>());


        py_Network.def("addRegion", (Region_Ptr_t (htm::Network::*)(
                    const std::string&,
                      const std::string&,
                    const std::string&))
                    &htm::Network::addRegion,
                    "Normal add region."
                    , py::arg("name")
                    , py::arg("nodeType" )
                    , py::arg("nodeParams"));

        py_Network.def("getRegions", &htm::Network::getRegions)
            .def("getRegion",          &htm::Network::getRegion)
            .def("getLinks",           &htm::Network::getLinks)
            .def("getMinPhase",        &htm::Network::getMinPhase)
            .def("getMaxPhase",        &htm::Network::getMaxPhase)
            .def("setMinEnabledPhase", &htm::Network::getMinPhase)
            .def("setMaxEnabledPhase", &htm::Network::getMaxPhase)
            .def("getMinEnabledPhase", &htm::Network::getMinPhase)
            .def("getMaxEnabledPhase", &htm::Network::getMaxPhase)
            .def("setPhases",          &htm::Network::setPhases)
            .def("run",                &htm::Network::run);

        py_Network.def("initialize", &htm::Network::initialize);

        py_Network.def("save",      &htm::Network::save)
            .def("load",            &htm::Network::load)
            .def("saveToFile",      &htm::Network::saveToFile)
            .def("loadFromFile",    &htm::Network::loadFromFile);

        py_Network.def("link", &htm::Network::link
            , "Defines a link between regions"
            , py::arg("srcName"), py::arg("destName")
            , py::arg("linkType") = "", py::arg("linkParams") = ""
            , py::arg("srcOutput") = "", py::arg("destInput") = ""
            , py::arg("propagationDelay") = 0);

        py::enum_<LogLevel>(m, "LogLevel", py::arithmetic(), "An enumeration of logging levels.")
                     .value("None", LogLevel::LogLevel_None)        // default
                     .value("Minimal", LogLevel::LogLevel_Minimal)
                     .value("Normal",  LogLevel::LogLevel_Normal)
                     .value("Verbose", LogLevel::LogLevel_Verbose)
                     .export_values();
        py_Network.def("setLogLevel", &htm::Network::setLogLevel);
                
                
        // plugin registration
        //     (note: we are re-directing these to static functions on the PyBindRegion class)
        //     (node: the typeName is "py."+className )
        py_Network.def_static("registerPyRegion",
                         [](const std::string& module,
                            const std::string& className) {
                htm::RegisteredRegionImplPy::registerPyRegion(module, className);
            });

        py_Network.def_static("unregisterPyRegion", [](const std::string& typeName) {
                htm::RegisteredRegionImplPy::unregisterPyRegion(typeName);
            });
        py_Network.def_static("cleanup", &htm::Network::cleanup);



        ///////////////////
        // Collection
        ///////////////////

        // Regions
        typedef Collection<std::shared_ptr<Region>> Region_Collection_t;
        py::class_<Region_Collection_t> py_RegionCollection(m, "RegionCollection");
        py_RegionCollection.def("getByName", &Region_Collection_t::getByName);
        py_RegionCollection.def("contains", &Region_Collection_t::contains);
        py_RegionCollection.def("getCount", &Region_Collection_t::getCount);
        py_RegionCollection.def("size", &Region_Collection_t::size);

        // bare bone sequence protocol
        py_RegionCollection.def("__len__", &Region_Collection_t::getCount);
        py_RegionCollection.def("__getitem__", [](Region_Collection_t& coll, size_t i)
        {
            if (i >= coll.getCount())
            {
                throw py::index_error();
            }

            return coll.getByIndex(i);
        });

        // Links
        typedef std::vector<std::shared_ptr<Link>> Links_t;
        py::class_<Links_t> py_LinkCollection(m, "Links_t");
        py_LinkCollection.def("getCount", &Links_t::size);

        // bare bone sequence protocol
        py_LinkCollection.def("__len__", &Links_t::size);
        py_LinkCollection.def("__getitem__", [](Links_t& coll, size_t i)
        {
            if (i >= coll.size())
            {
                throw py::index_error();
            }

            return coll[i];
        });

        // not sure we need __iter__
        py_LinkCollection.def("__iter__", [](Links_t& coll) { return py::make_iterator(coll.begin(), coll.end()); }, py::keep_alive<0, 1>());
    }

} // namespace htm_ext<|MERGE_RESOLUTION|>--- conflicted
+++ resolved
@@ -242,60 +242,6 @@
             .def("getInputElementCount", &Region::getNodeInputElementCount)
             .def("askImplForOutputDimensions", &Region::askImplForOutputDimensions)
             .def("askImplForInputDimensions", &Region::askImplForInputDimensions);
-<<<<<<< HEAD
-						
-			py_Region.def("getInputArray", &Region::getInputData)
-			      .def("getOutputArray", &Region::getOutputData)
-						.def("setInputArray", [](Region& r, const std::string& name, py::buffer& b)
-						{ 
-							py::buffer_info info = b.request();  /* Request a buffer descriptor from Python */
-							if (info.ndim != 1)
-								throw std::runtime_error("Expected a one dimensional array!");
-							size_t size = static_cast<size_t>(info.shape[0]);
-							NTA_BasicType type;
-							if      (((info.format == "i") || (info.format == "l") ) && info.itemsize == 4) type = NTA_BasicType_Int32;
-							else if (((info.format == "I") || (info.format == "L") ) && info.itemsize == 4) type = NTA_BasicType_UInt32;
-							else if ((info.format == "l") || (info.format == "q") ) type = NTA_BasicType_Int64;
-							else if ((info.format == "L") || (info.format == "Q") ) type = NTA_BasicType_UInt64;
-							else if (info.format == "f") type = NTA_BasicType_Real32;
-							else if (info.format == "d") type = NTA_BasicType_Real64;
-							else if (info.format == py::format_descriptor<bool>::format()) type = NTA_BasicType_Bool;
-							else if (info.format == py::format_descriptor<Byte>::format()) type = NTA_BasicType_Byte;
-			        else NTA_THROW << "setInputArray(): Unexpected data type in the array!  info.format=" << info.format;
-			        // for info.format codes, see https://docs.python.org/3.7/library/array.html
-							Array s(type, info.ptr, size);
-							std::cout << "src: " << s << std::endl;
-
-							r.setInputData(name, s);
-						});
-
-
-			py_Region.def("getParameterInt32", &Region::getParameterInt32)
-	      .def("getParameterUInt32", &Region::getParameterUInt32)
-				.def("getParameterInt64",  &Region::getParameterInt64)
-				.def("getParameterUInt64", &Region::getParameterUInt64)
-				.def("getParameterReal32", &Region::getParameterReal32)
-				.def("getParameterReal64", &Region::getParameterReal64)
-				.def("getParameterBool",   &Region::getParameterBool)
-				.def("getParameterString", &Region::getParameterString)
-				.def("getParameterArray", &Region::getParameterArray);
-
-			py_Region.def("executeCommand", &Region::executeCommand);
-
-			py_Region.def("getParameterArrayCount", &Region::getParameterArrayCount);
-
-			py_Region.def("setParameterInt32", &Region::setParameterInt32)
-	      .def("setParameterUInt32", &Region::setParameterUInt32)
-				.def("setParameterInt64",  &Region::setParameterInt64)
-				.def("setParameterUInt64", &Region::setParameterUInt64)
-				.def("setParameterReal32", &Region::setParameterReal32)
-				.def("setParameterReal64", &Region::setParameterReal64)
-				.def("setParameterBool",   &Region::setParameterBool)
-				.def("setParameterString", &Region::setParameterString)
-				.def("setParameterArray",  &Region::setParameterArray);
-			
-			
-=======
                         
         py_Region.def("getInputArray", &Region::getInputData)
             .def("getOutputArray", &Region::getOutputData)
@@ -367,7 +313,6 @@
             return result;
         });
             
->>>>>>> eef7be6b
         py_Region.def("__setattr__", [](Region& r, const std::string& Name, py::dict& d)
         {
             //r.python_attributes.insert(std::pair<std::string, py::object>(Name, d));
