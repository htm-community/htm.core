--- conflicted
+++ resolved
@@ -43,12 +43,7 @@
 #
 set(src_py_algorithms_files
     bindings/algorithms/algorithm_module.cpp
-<<<<<<< HEAD
-    bindings/algorithms/py_HTM.cpp
-=======
-    bindings/algorithms/py_Cells4.cpp
     bindings/algorithms/py_TemporalMemory.cpp
->>>>>>> 65e0272f
     bindings/algorithms/py_SDRClassifier.cpp
     bindings/algorithms/py_SpatialPooler.cpp
     )
